--- conflicted
+++ resolved
@@ -26,7 +26,6 @@
 import java.util.HashSet;
 import java.util.Iterator;
 import java.util.List;
-import java.util.Queue;
 import java.util.Set;
 import java.util.stream.Collectors;
 
@@ -557,7 +556,6 @@
         
         @Override
         public Step stepImpl(PlannedPlacement plannedPlacement) throws JobProcessorException {
-            System.out.println("Pick " + plannedPlacement);
             if (plannedPlacement == null) {
                 return new Align(plannedPlacements);
             }
@@ -592,10 +590,9 @@
              */
             int feedPickRetryCount = 3;
             JobProcessorException lastException = null;
-            for (int i = 0; i < feedPickRetryCount; i++) {
+            for (int i = 0; i < 1 + feedPickRetryCount; i++) {
                 System.out.println("Starting cycle " + i);
                 
-<<<<<<< HEAD
                 /**
                  * Find an available feeder. If one cannot be found this will throw. There's nothing
                  * else we can do with this part.
@@ -678,98 +675,6 @@
                     System.out.println("discarding");
                     discard(nozzle);
                     continue;
-=======
-                checkPartOn(nozzle);
-            }
-            catch (JobProcessorException e) {
-                if (retryIncrementAndGet(plannedPlacement) >= part.getPickRetryCount()) {
-                    // Clear the retry count because we're about to show the error. If the user
-                    // decides to try again we want to do the full retry cycle.
-                    retries.remove(plannedPlacement);
-                    throw e;
-                }
-                else {
-                    fireTextStatus("Discard due to error.");
-                    discard(nozzle);
-                    /**
-                     * TODO STOPSHIP So, the bug is that we return, essentially normally from here
-                     * and PlannedPlacementStep marks the placement as complete. It expects to
-                     * see an error if there's an error, not a normal return. Is the problem
-                     * just that this should throw?
-                     * 
-                     * Okay, if it throws then it's a normal error and either alerts or defers. So
-                     * the problem is that this whole retry concept is broken. It needs to happen
-                     * internally, rather than relying on the job processor to do it. It needs
-                     * to happen within the step.
-                     * 
-                     * That makes the align retry essentially impossible, then, because that concerns
-                     * more than one step.
-                     * 
-                     *   alertOrDeferIfError
-                     *       alignRetry(part.alignRetryCount)
-                     *           pickRetry(part.pickRetryCount)
-                     *               feedRetry(feeder.feedRetryCount)
-                     *                   feed
-                     *               repickRetry(part.repickRetryCount)
-                     *                   pick
-                     *           align
-                     *       place
-                     * 
-                     * Let's think about the different expected behaviors, ignoring alignRetry and
-                     * repickRetry for now.
-                     * 
-                     *   alertOrDeferIfError
-                     *       pickRetry(part.pickRetryCount)
-                     *           feedRetry(feeder.feedRetryCount)
-                     *               feed
-                     *       align
-                     *   place
-                     *   
-                     * The process as coded right now:
-                     * 
-                     * 1. feed
-                     * 2. checkPartOff
-                     * 3. pick
-                     * 4. postPick
-                     * 5. checkPartOn
-                     * 
-                     * The Alert / Defer stuff. Is it stupid? If you are set to Alert then
-                     * how do you fix a problem? You have to disable the feeder? From the email,
-                     * it seems like I intended you to have to mark the placement defer if you are
-                     * giving up on it.
-                     *   
-                     * So, scenarios:
-                     * 
-                     * 1. Everything works:
-                     *      Return this. We'll get called again by the step implementation of
-                     *      PlannedPlacementStep. If there's another planned placement we'll
-                     *      get it, otherwise we get null and then we return the align step.
-                     *      
-                     * 2. The feed fails:
-                     *      The feed() call retries internally and it fails all tries it throws
-                     *      the last exception. This results in a throw from this step which
-                     *      triggers the defer or alert code. That, in turn, cause this step
-                     *      to get called again if the user continues. This basically works,
-                     *      even though it kind of sucks.
-                     *      
-                     * 3. pick or checkPartOn fails:
-                     *      The big one. Currently this performs a discard and then returns
-                     *      this. I think the idea was that that would let an Alert come back
-                     *      in, but I think that code only gets called if this throws.
-                     *      
-                     *      Well, no. Sort of. If we throw that triggers Alert or Defer, neither
-                     *      of which are going to result in a retry. So that's why we originally
-                     *      set it up to to return this if there were retries available. The idea
-                     *      was to come back in here and try again. So why doesn't that happen?
-                     *      
-                     *      PlannedPlacementStep keeps a list of completed placements and if a
-                     *      step completes it gets added to it. That code checks both
-                     *      status = Processing and !completed.contains(p), and I am not sure why.
-                     *      
-                     * So, basically, this seems like a real fucking mess.
-                     */
-                    return this;
->>>>>>> 581a0004
                 }
                 
                 /**
@@ -778,25 +683,11 @@
                 return this;
             }
             
-<<<<<<< HEAD
             /**
              * If we didn't return in the loop above then we didn't succeed, so throw
              * the recorded error.
              */
             throw lastException;
-=======
-            return this;
-        }
-                
-        private int retryIncrementAndGet(PlannedPlacement plannedPlacement) {
-            Integer retry = retries.get(plannedPlacement);
-            if (retry == null) {
-                retry = 0;
-            }
-            retry++;
-            retries.put(plannedPlacement, retry);
-            return retry;
->>>>>>> 581a0004
         }
         
         private void feed(Feeder feeder, Nozzle nozzle) throws JobProcessorException {
@@ -821,8 +712,6 @@
                 return;
             }
             try {
-                fireTextStatus("Check if nozzle is clear.", nozzle.getName());
-                
                 if (!nozzle.isPartOff()) {
                     throw new JobProcessorException(nozzle, "Part detected on nozzle before pick.");
                 }
@@ -856,8 +745,6 @@
         
         private void postPick(Feeder feeder, Nozzle nozzle) throws JobProcessorException {
             try {
-                fireTextStatus("Post pick %s.", feeder.getName());
-                
                 feeder.postPick(nozzle);
             }
             catch (Exception e) {
@@ -870,8 +757,6 @@
                 return;
             }
             try {
-                fireTextStatus("Check if part is detected on nozzle %s.", nozzle.getName());
-                
                 if(!nozzle.isPartOn()) {
                     throw new JobProcessorException(nozzle, "No part detected after pick.");
                 }
