--- conflicted
+++ resolved
@@ -57,7 +57,7 @@
     
     @Element(required = false)
     private ReferenceNozzleTipCalibration calibration = new ReferenceNozzleTipCalibration();
-    
+
     @Element(required = false)
     private double vacuumLevelPartOnLow;
 
@@ -69,22 +69,31 @@
     
     @Element(required = false)
     private double vacuumLevelPartOffHigh;
-    
-<<<<<<< HEAD
     @Element(required = false)
     private Length diameterLow = new Length(0, LengthUnit.Millimeters);
     
     @Element(required = false)
     private Length diameterHigh = new Length(0, LengthUnit.Millimeters);
     
-    private Set<org.openpnp.model.Package> compatiblePackages = new HashSet<>();
-
-=======
->>>>>>> 10f6c9df
+
     public ReferenceNozzleTip() {
-    }
-
-<<<<<<< HEAD
+                    }
+
+    @Commit
+    public void commit() {
+                /*
+                 * Backwards compatibility. Since this field is being added after the fact, if
+                 * the field is not specified in the config then we just make a copy of the
+                 * other mid location. The result is that if a user already has a changer
+                 * configured they will not suddenly have a move to 0,0,0,0 which would break
+                 * everything.
+                 */
+                if (changerMidLocation2 == null) {
+                    changerMidLocation2 = changerMidLocation.derive(null, null, null, null);
+                }
+            	}
+
+    @Override
     @Override
     public Length getDiameterLow() {
         return diameterLow;
@@ -94,33 +103,6 @@
         return diameterHigh;
     }
 
-    public Set<org.openpnp.model.Package> getCompatiblePackages() {
-        return new HashSet<>(compatiblePackages);
-    }
-
-    public void setCompatiblePackages(Set<org.openpnp.model.Package> compatiblePackages) {
-        this.compatiblePackages.clear();
-        this.compatiblePackages.addAll(compatiblePackages);
-        compatiblePackageIds.clear();
-        for (org.openpnp.model.Package pkg : compatiblePackages) {
-            compatiblePackageIds.add(pkg.getId());
-=======
-    @Commit
-    public void commit() {
-        /*
-         * Backwards compatibility. Since this field is being added after the fact, if
-         * the field is not specified in the config then we just make a copy of the
-         * other mid location. The result is that if a user already has a changer
-         * configured they will not suddenly have a move to 0,0,0,0 which would break
-         * everything.
-         */
-        if (changerMidLocation2 == null) {
-            changerMidLocation2 = changerMidLocation.derive(null, null, null, null);
->>>>>>> 10f6c9df
-        }
-    }
-    
-    @Override
     public String toString() {
         return getName() + " " + getId();
     }
@@ -242,7 +224,7 @@
         }
         return null;
     }
-
+	
     public double getVacuumLevelPartOnLow() {
         return vacuumLevelPartOnLow;
     }
@@ -255,7 +237,12 @@
         return vacuumLevelPartOnHigh;
     }
 
-<<<<<<< HEAD
+    public void setVacuumLevelPartOnHigh(double vacuumLevelPartOnHigh) {
+        this.vacuumLevelPartOnHigh = vacuumLevelPartOnHigh;
+    }
+
+    public double getVacuumLevelPartOffLow() {
+        return vacuumLevelPartOffLow;
     public void setDiameterLow(Length diameterLow) {
         this.diameterLow = diameterLow;
     }
@@ -266,36 +253,28 @@
 
     public Calibration getCalibration() {
         return calibration;
-=======
-    public void setVacuumLevelPartOnHigh(double vacuumLevelPartOnHigh) {
-        this.vacuumLevelPartOnHigh = vacuumLevelPartOnHigh;
->>>>>>> 10f6c9df
-    }
-
-    public double getVacuumLevelPartOffLow() {
-        return vacuumLevelPartOffLow;
-    }
-
+    }
+    
     public void setVacuumLevelPartOffLow(double vacuumLevelPartOffLow) {
         this.vacuumLevelPartOffLow = vacuumLevelPartOffLow;
     }
-
+    
     public double getVacuumLevelPartOffHigh() {
         return vacuumLevelPartOffHigh;
     }
 
     public void setVacuumLevelPartOffHigh(double vacuumLevelPartOffHigh) {
         this.vacuumLevelPartOffHigh = vacuumLevelPartOffHigh;
-    }
+        }
 
     public boolean isUnloadedNozzleTipStandin() {
         return getName().startsWith("unloaded");
-    }
+        }
 
     public ReferenceNozzleTipCalibration getCalibration() {
         return calibration;
-    }
-    
+        }
+
     public Action deleteAction = new AbstractAction("Delete Nozzle Tip") {
         {
             putValue(SMALL_ICON, Icons.nozzleTipRemove);
@@ -313,4 +292,4 @@
             }
         }
     };
-}+        }