package org.openpnp.machine.reference;

import java.awt.event.ActionEvent;
import java.util.ArrayList;
import java.util.Arrays;
import java.util.Collections;
import java.util.Comparator;
import java.util.HashMap;
import java.util.HashSet;
import java.util.Iterator;
import java.util.List;
import java.util.Locale;
import java.util.Set;

import javax.swing.AbstractAction;
import javax.swing.Action;
import javax.swing.JOptionPane;

import org.apache.commons.io.IOUtils;
import org.opencv.core.KeyPoint;
import org.opencv.core.RotatedRect;
import org.openpnp.ConfigurationListener;
import org.openpnp.gui.MainFrame;
import org.openpnp.gui.support.Icons;
import org.openpnp.gui.support.PropertySheetWizardAdapter;
import org.openpnp.gui.support.Wizard;
import org.openpnp.machine.reference.wizards.ReferenceNozzleTipCalibrationWizard;
import org.openpnp.machine.reference.wizards.ReferenceNozzleTipConfigurationWizard;
import org.openpnp.model.AbstractModelObject;
import org.openpnp.model.Configuration;
import org.openpnp.model.Length;
import org.openpnp.model.LengthUnit;
import org.openpnp.model.Location;
import org.openpnp.model.Part;
import org.openpnp.model.Point;
import org.openpnp.spi.Camera;
import org.openpnp.spi.Head;
import org.openpnp.spi.Nozzle;
import org.openpnp.spi.NozzleTip;
import org.openpnp.spi.PropertySheetHolder;
import org.openpnp.spi.base.AbstractNozzleTip;
import org.openpnp.util.MovableUtils;
import org.openpnp.util.OpenCvUtils;
import org.openpnp.util.UiUtils;
import org.openpnp.util.VisionUtils;
import org.openpnp.vision.pipeline.CvPipeline;
import org.openpnp.vision.pipeline.CvStage.Result;
import org.pmw.tinylog.Logger;
import org.simpleframework.xml.Attribute;
import org.simpleframework.xml.Element;
import org.simpleframework.xml.ElementList;
import org.simpleframework.xml.Root;
import org.simpleframework.xml.core.Commit;

public class ReferenceNozzleTip extends AbstractNozzleTip {
    // TODO Remove after October 1, 2017.
    @Element(required = false)
    private Double changerStartSpeed = null;
    @Element(required = false)
    private Double changerMidSpeed = null;
    @Element(required = false)
    private Double changerMidSpeed2 = null;
    @Element(required = false)
    private Double changerEndSpeed = null;
    // END TODO Remove after October 1, 2017.
    
    @ElementList(required = false, entry = "id")
    private Set<String> compatiblePackageIds = new HashSet<>();

    @Attribute(required = false)
    private boolean allowIncompatiblePackages;
    
    @Attribute(required = false)
    private int pickDwellMilliseconds;

    @Attribute(required = false)
    private int placeDwellMilliseconds;

    @Element(required = false)
    private Location changerStartLocation = new Location(LengthUnit.Millimeters);

    @Element(required = false)
    private double changerStartToMidSpeed = 1D;
    
    @Element(required = false)
    private Location changerMidLocation = new Location(LengthUnit.Millimeters);
    
    @Element(required = false)
    private double changerMidToMid2Speed = 1D;
    
    @Element(required = false)
    private Location changerMidLocation2;
    
    @Element(required = false)
    private double changerMid2ToEndSpeed = 1D;
    
    @Element(required = false)
    private Location changerEndLocation = new Location(LengthUnit.Millimeters);
    
    
    @Element(required = false)
    private Calibration calibration = new Calibration();
    

    @Element(required = false)
    private double vacuumLevelPartOn;

    @Element(required = false)
    private double vacuumLevelPartOff;
    
    private Set<org.openpnp.model.Package> compatiblePackages = new HashSet<>();

    public ReferenceNozzleTip() {
        Configuration.get().addListener(new ConfigurationListener.Adapter() {
            @Override
            public void configurationLoaded(Configuration configuration) throws Exception {
                for (String id : compatiblePackageIds) {
                    org.openpnp.model.Package pkg = configuration.getPackage(id);
                    if (pkg == null) {
                        continue;
                    }
                    compatiblePackages.add(pkg);
                }
                /*
                 * Backwards compatibility. Since this field is being added after the fact, if
                 * the field is not specified in the config then we just make a copy of the
                 * other mid location. The result is that if a user already has a changer
                 * configured they will not suddenly have a move to 0,0,0,0 which would break
                 * everything.
                 */
                if (changerMidLocation2 == null) {
                    changerMidLocation2 = changerMidLocation.derive(null, null, null, null);
                }
                /*
                 * Backwards compatibility for speed settings.
                 *  Map the old variables to new one if present in machine.xlm and null the old ones
                 *  */
                if (changerStartSpeed != null) {
                 changerStartToMidSpeed = changerStartSpeed;
                 changerStartSpeed = null;
            	}
                if (changerMidSpeed != null) {
                	changerMidToMid2Speed = changerMidSpeed;
                	changerMidSpeed = null;
                }
                if (changerMidSpeed2 !=null) {
                	changerMid2ToEndSpeed = changerMidSpeed2;
                	changerMidSpeed2 = null;
                }
                if (changerEndSpeed != null) {
                	changerEndSpeed = null;
                }
            }
        });
    }

    @Override
    public boolean canHandle(Part part) {
        boolean result =
                allowIncompatiblePackages || compatiblePackages.contains(part.getPackage());
        // Logger.debug("{}.canHandle({}) => {}", getName(), part.getId(), result);
        return result;
    }

    public Set<org.openpnp.model.Package> getCompatiblePackages() {
        return new HashSet<>(compatiblePackages);
    }

    public void setCompatiblePackages(Set<org.openpnp.model.Package> compatiblePackages) {
        this.compatiblePackages.clear();
        this.compatiblePackages.addAll(compatiblePackages);
        compatiblePackageIds.clear();
        for (org.openpnp.model.Package pkg : compatiblePackages) {
            compatiblePackageIds.add(pkg.getId());
        }
    }

    @Override
    public String toString() {
        return getName() + " " + getId();
    }

    @Override
    public Wizard getConfigurationWizard() {
        return new ReferenceNozzleTipConfigurationWizard(this);
    }

    @Override
    public String getPropertySheetHolderTitle() {
        return getClass().getSimpleName() + " " + getName();
    }

    @Override
    public PropertySheetHolder[] getChildPropertySheetHolders() {
        return null;
    }

    @Override
    public Action[] getPropertySheetHolderActions() {
        return new Action[] {unloadAction, loadAction, deleteAction};
    }

    @Override
    public PropertySheet[] getPropertySheets() {
        return new PropertySheet[] {
                new PropertySheetWizardAdapter(getConfigurationWizard()),
                new PropertySheetWizardAdapter(new ReferenceNozzleTipCalibrationWizard(this), "Calibration")
                };
    }

    public boolean isAllowIncompatiblePackages() {
        return allowIncompatiblePackages;
    }

    public void setAllowIncompatiblePackages(boolean allowIncompatiblePackages) {
        this.allowIncompatiblePackages = allowIncompatiblePackages;
    }
    
    public int getPickDwellMilliseconds() {
        return pickDwellMilliseconds;
    }

    public void setPickDwellMilliseconds(int pickDwellMilliseconds) {
        this.pickDwellMilliseconds = pickDwellMilliseconds;
    }

    public int getPlaceDwellMilliseconds() {
        return placeDwellMilliseconds;
    }

    public void setPlaceDwellMilliseconds(int placeDwellMilliseconds) {
        this.placeDwellMilliseconds = placeDwellMilliseconds;
    }

    public Location getChangerStartLocation() {
        return changerStartLocation;
    }

    public void setChangerStartLocation(Location changerStartLocation) {
        this.changerStartLocation = changerStartLocation;
    }

    public Location getChangerMidLocation() {
        return changerMidLocation;
    }

    public void setChangerMidLocation(Location changerMidLocation) {
        this.changerMidLocation = changerMidLocation;
    }

    public Location getChangerMidLocation2() {
        return changerMidLocation2;
    }

    public void setChangerMidLocation2(Location changerMidLocation2) {
        this.changerMidLocation2 = changerMidLocation2;
    }

    public Location getChangerEndLocation() {
        return changerEndLocation;
    }

    public void setChangerEndLocation(Location changerEndLocation) {
        this.changerEndLocation = changerEndLocation;
    }
    
    public double getChangerStartToMidSpeed() {
        return changerStartToMidSpeed;
    }

    public void setChangerStartToMidSpeed(double changerStartToMidSpeed) {
        this.changerStartToMidSpeed = changerStartToMidSpeed;
    }

    public double getChangerMidToMid2Speed() {
        return changerMidToMid2Speed;
    }

    public void setChangerMidToMid2Speed(double changerMidToMid2Speed) {
        this.changerMidToMid2Speed = changerMidToMid2Speed;
    }

    public double getChangerMid2ToEndSpeed() {
        return changerMid2ToEndSpeed;
    }

    public void setChangerMid2ToEndSpeed(double changerMid2ToEndSpeed) {
        this.changerMid2ToEndSpeed = changerMid2ToEndSpeed;
    }

    public Nozzle getParentNozzle() {
        for (Head head : Configuration.get().getMachine().getHeads()) {
            for (Nozzle nozzle : head.getNozzles()) {
                for (NozzleTip nozzleTip : nozzle.getNozzleTips()) {
                    if (nozzleTip == this) {
                        return nozzle;
                    }
                }
            }
        }
        return null;
    }
	
    public double getVacuumLevelPartOn() {
        return vacuumLevelPartOn;
    }

    public void setVacuumLevelPartOn(double vacuumLevelPartOn) {
        this.vacuumLevelPartOn = vacuumLevelPartOn;
    }

    public double getVacuumLevelPartOff() {
        return vacuumLevelPartOff;
    }

    public void setVacuumLevelPartOff(double vacuumLevelPartOff) {
        this.vacuumLevelPartOff = vacuumLevelPartOff;
    }

    public boolean isUnloadedNozzleTipStandin() {
        return getName().equals("unloaded")
                || getName().equals("unmounted");
    }
    public Calibration getCalibration() {
        return calibration;
    }
    
    public void calibrate() throws Exception {
        getCalibration().calibrate(this);
    }
    
    public boolean isCalibrated() {
        return getCalibration().isCalibrated();
    }

    public Action loadAction = new AbstractAction("Load") {
        {
            putValue(SMALL_ICON, Icons.nozzleTipLoad);
            putValue(NAME, "Load");
            putValue(SHORT_DESCRIPTION, "Load the currently selected nozzle tip.");
        }

        @Override
        public void actionPerformed(final ActionEvent arg0) {
            UiUtils.submitUiMachineTask(() -> {
                getParentNozzle().loadNozzleTip(ReferenceNozzleTip.this);
            });
        }
    };

    public Action unloadAction = new AbstractAction("Unload") {
        {
            putValue(SMALL_ICON, Icons.nozzleTipUnload);
            putValue(NAME, "Unload");
            putValue(SHORT_DESCRIPTION, "Unload the currently loaded nozzle tip.");
        }

        @Override
        public void actionPerformed(final ActionEvent arg0) {
            UiUtils.submitUiMachineTask(() -> {
                getParentNozzle().unloadNozzleTip();
            });
        }
    };
    
    public Action deleteAction = new AbstractAction("Delete Nozzle Tip") {
        {
            putValue(SMALL_ICON, Icons.nozzleTipRemove);
            putValue(NAME, "Delete Nozzle Tip");
            putValue(SHORT_DESCRIPTION, "Delete the currently selected nozzle tip.");
        }

        @Override
        public void actionPerformed(ActionEvent arg0) {
            int ret = JOptionPane.showConfirmDialog(MainFrame.get(),
                    "Are you sure you want to delete " + getName() + "?",
                    "Delete " + getName() + "?", JOptionPane.YES_NO_OPTION);
            if (ret == JOptionPane.YES_OPTION) {
                getParentNozzle().removeNozzleTip(ReferenceNozzleTip.this);
            }
        }
    };

    @Root
    public static class Calibration extends AbstractModelObject {
        public static interface RunoutCompensation {

            Location getOffset(double angle);
            
            Location getCameraOffset();
            
            Location getAxisOffset();
            
           @Override
            String toString();
        }
        
        public static class TableBasedRunoutCompensation implements RunoutCompensation {
            @Element(required = false)
            List<Location> nozzleTipMeasuredLocations;

            public TableBasedRunoutCompensation() {
            }
            public TableBasedRunoutCompensation(List<Location> nozzleTipMeasuredLocations) {
                //store data for later usage
                this.nozzleTipMeasuredLocations = nozzleTipMeasuredLocations;
            }

            @Override
            public Location getOffset(double angle) {
                
                // find the two angles in the measurements, that angle is between
                List<Location> offsets = getOffsetPairForAngle(angle);
                
                // the xy-offset is available via getX/getY. the angle is available via getRotation() - it's stored this way because then a simple Location type is sufficient
                Location offsetA = offsets.get(0);
                Location offsetB = offsets.get(1).convertToUnits(offsetA.getUnits());    // could this conversion be omitted?

                double ratio = 1.0;     // TODO Better solution than the workaround seems to be recommended.
                if ( (offsetB.getRotation() - offsetA.getRotation()) != 0 ) {
                    ratio = (angle - offsetA.getRotation()) / (offsetB.getRotation() - offsetA.getRotation());
                }
                double deltaX = offsetB.getX() - offsetA.getX();
                double deltaY = offsetB.getY() - offsetA.getY();
                double offsetX = offsetA.getX() + (deltaX * ratio);
                double offsetY = offsetA.getY() + (deltaY * ratio);

                return new Location(offsetA.getUnits(), offsetX, offsetY, 0, 0);
            }
            
            @Override
            public Location getCameraOffset() {
                return new Location(nozzleTipMeasuredLocations.get(0).getUnits());
            }
            
            /**
             * Find the two closest offsets to the angle being requested. The offsets start at first measurement at angleStart
             * and go to angleStop
             */
            private List<Location> getOffsetPairForAngle(double angle) {
                Location a = null, b = null;
                
                // angle asked for is the last in the table?
                
                // Make sure the angle is between -180 and 180 - angles can get larger/smaller as +-180 if limitation to 180 degrees is disabled
                while (angle < -180) {
                    angle += 360;
                }
                while (angle > 180) {
                    angle -= 360;
                }

                if (angle >= nozzleTipMeasuredLocations.get(nozzleTipMeasuredLocations.size() - 1).getRotation()) {
                    return Arrays.asList(nozzleTipMeasuredLocations.get(nozzleTipMeasuredLocations.size() - 1), nozzleTipMeasuredLocations.get(0));
                }
                
                for (int i = 0; i < nozzleTipMeasuredLocations.size(); i++) {
                    if (angle < nozzleTipMeasuredLocations.get(i + 1).getRotation()) {
                        a = nozzleTipMeasuredLocations.get(i);
                        b = nozzleTipMeasuredLocations.get(i + 1);
                        break;
                    }
                }
                return Arrays.asList(a, b);
            }

            @Override
            public String toString() {
                return String.format(Locale.US, "%d°-offset x=%f, y=%f", (int)nozzleTipMeasuredLocations.get(0).getRotation(), nozzleTipMeasuredLocations.get(0).getX(), nozzleTipMeasuredLocations.get(0).getY());
            }

            @Override
            public Location getAxisOffset() {
                // axis offset is not available with this algorithm
                return null;
            }
       }

        public static class ModelBasedRunoutCompensation implements RunoutCompensation {
            protected List<Location> nozzleTipMeasuredLocations;
        	
            @Attribute(required = false)
            protected double centerX = 0;
            @Attribute(required = false)
            protected double centerY = 0;
            @Attribute(required = false)
            protected double radius = 0;
            @Attribute(required = false)
            protected double phaseShift;
            @Attribute(required = false)
            protected LengthUnit units = LengthUnit.Millimeters;
            
            public ModelBasedRunoutCompensation() {
            }
            public ModelBasedRunoutCompensation(List<Location> nozzleTipMeasuredLocations) {
				//store data for possible later usage
				this.nozzleTipMeasuredLocations = nozzleTipMeasuredLocations;
				// save the units as the model is persisted without the locations 
				this.units = nozzleTipMeasuredLocations.size() > 0 ? 
				        nozzleTipMeasuredLocations.get(0).getUnits() : LengthUnit.Millimeters;
				
				// first calculate the circle fit and store the values to centerXY and radius
				// the measured offsets describe a circle with the rotational axis as the center, the runout is the circle radius
				this.calcCircleFitKasa(nozzleTipMeasuredLocations);
				
				// afterwards calc the phaseShift angle mapping
				this.calcPhaseShift(nozzleTipMeasuredLocations);
            }
			
            /* function to calc the model based runout in cartesian coordinates */
            public Location getRunout(double angle) {
                //add phase shift
                angle = angle - this.phaseShift;
                
                angle = Math.toRadians(angle);
                
                // convert from polar coords to xy cartesian offset values
                double offsetX = (this.radius * Math.cos(angle));
                double offsetY = (this.radius * Math.sin(angle));

                return new Location(this.units, offsetX, offsetY, 0, 0);
            }

            /* function to calc the model based offset in cartesian coordinates */
            @Override
            public Location getOffset(double angle) {

                Location location = getRunout(angle);

                return location.add(new Location(this.units, this.centerX, this.centerY, 0, 0));
            }

            @Override
            public Location getCameraOffset() {
                return new Location(this.units);
            }
            
	        protected void calcCircleFitKasa(List<Location> nozzleTipMeasuredLocations) {
	        	/* 
	        	 * this function fits a circle my means of the Kasa Method to the given List<Location>.
	        	 * this is a java port of http://people.cas.uab.edu/~mosya/cl/CPPcircle.html 
	        	 * The Kasa method should work well for this purpose since the measured locations are captured along a full circle
	        	 */
	    		int n;

	    	    double kasaXi,kasaYi,kasaZi;
	    	    double kasaMxy,kasaMxx,kasaMyy,kasaMxz,kasaMyz;
	    	    double kasaB,kasaC,kasaG11,kasaG12,kasaG22,kasaD1,kasaD2;
	    	    double kasaMeanX=0.0, kasaMeanY=0.0;
	    	    
	    	    n = nozzleTipMeasuredLocations.size();

	            Iterator<Location> nozzleTipMeasuredLocationsIterator = nozzleTipMeasuredLocations.iterator();
	    		while (nozzleTipMeasuredLocationsIterator.hasNext()) {
	    			Location measuredLocation = nozzleTipMeasuredLocationsIterator.next();
	    			kasaMeanX += measuredLocation.getX();
	    			kasaMeanY += measuredLocation.getY();
	    		}
	    		kasaMeanX = kasaMeanX / (double)nozzleTipMeasuredLocations.size();
	    		kasaMeanY = kasaMeanY / (double)nozzleTipMeasuredLocations.size();
	    		
	    	    kasaMxx=kasaMyy=kasaMxy=kasaMxz=kasaMyz=0.;

	    	    for (int i = 0; i < n; i++) {
	    	        kasaXi = nozzleTipMeasuredLocations.get(i).getX() - kasaMeanX;   //  centered x-coordinates
	    	        kasaYi = nozzleTipMeasuredLocations.get(i).getY() - kasaMeanY;   //  centered y-coordinates
	    	        kasaZi = kasaXi*kasaXi + kasaYi*kasaYi;

	    	        kasaMxx += kasaXi*kasaXi;
	    	        kasaMyy += kasaYi*kasaYi;
	    	        kasaMxy += kasaXi*kasaYi;
	    	        kasaMxz += kasaXi*kasaZi;
	    	        kasaMyz += kasaYi*kasaZi;
	    	    }
	    	    kasaMxx /= n;
	    	    kasaMyy /= n;
	    	    kasaMxy /= n;
	    	    kasaMxz /= n;
	    	    kasaMyz /= n;

		    	// solving system of equations by Cholesky factorization
	    	    kasaG11 = Math.sqrt(kasaMxx);
	    	    kasaG12 = kasaMxy / kasaG11;
	    	    kasaG22 = Math.sqrt(kasaMyy - kasaG12 * kasaG12);

	    	    kasaD1 = kasaMxz / kasaG11;
	    	    kasaD2 = (kasaMyz - kasaD1*kasaG12)/kasaG22;

	    	    // computing parameters of the fitting circle
	    	    kasaC = kasaD2/kasaG22/2.0;
	    	    kasaB = (kasaD1 - kasaG12*kasaC)/kasaG11/2.0;
	    	    
	    	    // assembling the output
                Double centerX = kasaB + kasaMeanX;
                Double centerY = kasaC + kasaMeanY;
                Double radius = Math.sqrt(kasaB*kasaB + kasaC*kasaC + kasaMxx + kasaMyy);
                
                // saving output if valid
                // the values are NaN if all given nozzleTipMeasuredLocations are the same (this is the case probably only on a simulated machine with nulldriver)
                if ( !centerX.isNaN() && !centerY.isNaN() && !radius.isNaN() ) {
                    // values valid
                    this.centerX = centerX;
                    this.centerY = centerY;
                    this.radius = radius;
                } else {
                    // nozzletip has zero runout and constant offset to bottom camera
                    this.centerX = nozzleTipMeasuredLocations.get(0).getX();
                    this.centerY = nozzleTipMeasuredLocations.get(0).getY();
                    this.radius = 0;
                }
                
                Logger.debug("[nozzleTipCalibration]calculated nozzleEccentricity: {}", this.toString());
	        }

	        protected void calcPhaseShift(List<Location> nozzleTipMeasuredLocations) {
            	/*
            	 * The phaseShift is calculated to map the angle the nozzle is located mechanically at
            	 * (that is what openpnp shows in the DRO) to the angle, the nozzle tip is located wrt. to the
            	 * centered circle runout path.
            	 * With the phaseShift available, the calibration offset can be calculated analytically for every
            	 * location/rotation even if not captured while measured (stepped by angleIncrement)
            	 * 
            	 */
            	double phaseShift = 0;
            	
            	double angle=0;
            	double measuredAngle=0;
            	double differenceAngleMean=0;
            	
                Iterator<Location> nozzleTipMeasuredLocationsIterator = nozzleTipMeasuredLocations.iterator();
        		while (nozzleTipMeasuredLocationsIterator.hasNext()) {
        			Location measuredLocation = nozzleTipMeasuredLocationsIterator.next();
        			
        			// get the measurement rotation
            		angle = measuredLocation.getRotation();		// the angle at which the measurement was made was stored to the nozzleTipMeasuredLocation into the rotation attribute
            		
            		// move the offset-location by the centerY/centerY. by this all offset-locations are wrt. the 0/0 origin
            		Location centeredLocation = measuredLocation.subtract(new Location(this.units,this.centerX,this.centerY,0.,0.));
            		
            		// calculate the angle, the nozzle tip is located at
            		measuredAngle=Math.toDegrees(Math.atan2(centeredLocation.getY(), centeredLocation.getX()));
            		
            		// the difference is the phaseShift
            		double differenceAngle = angle-measuredAngle;
            		
            		// atan2 outputs angles from -PI to +PI. 
            		// since calculating the difference angle in some circumstances the angle can be smaller than -180 -> add +2PI
            		if(differenceAngle < -180) {
            			differenceAngle += 360;
            		}
            		if(differenceAngle > 180) {
            			// since calculating the difference angle in some circumstances the angle can be bigger than 180 -> subtract -2PI
            			differenceAngle -= 360;
            		}
            		
            		Logger.trace("[nozzleTipCalibration]differenceAngle: {}", differenceAngle);
            		
            		// sum up all differenceAngles to build the average later
            		differenceAngleMean += differenceAngle;
        		}
            	
        		// calc the average
            	phaseShift = differenceAngleMean / nozzleTipMeasuredLocations.size();
                
            	this.phaseShift = phaseShift;
            	
            	Logger.debug("[nozzleTipCalibration]calculated phaseShift: {}", this.phaseShift);
            }
            
            
            @Override
            public String toString() {
                return String.format(Locale.US, "Center %f, %f, Runout %f", centerX, centerY, radius);
            }

            @Override
            public Location getAxisOffset() {
                return new Location(this.units,centerX,centerY,0.,0.);
            }
            
            
            public double getPhaseShift() {
                return phaseShift;
            }
        }
        
        public static class ModelBasedRunoutNoOffsetCompensation extends ModelBasedRunoutCompensation {
            public ModelBasedRunoutNoOffsetCompensation() {
                super();
            }
            public ModelBasedRunoutNoOffsetCompensation(List<Location> nozzleTipMeasuredLocations) {
                super(nozzleTipMeasuredLocations);
            }
            
			@Override
            public String toString() {
                return String.format(Locale.US, "Camera position error %f, %f, Runout %f", centerX, centerY, radius);
            }

            @Override 
            public Location getOffset(double angle) {
                // Just return the runout, do not add the axis offset.
                return getRunout(angle);
            }

        }
        public static class ModelBasedRunoutCameraOffsetCompensation extends ModelBasedRunoutNoOffsetCompensation {
            public ModelBasedRunoutCameraOffsetCompensation() {
                super();
            }
            public ModelBasedRunoutCameraOffsetCompensation(List<Location> nozzleTipMeasuredLocations) {
                super(nozzleTipMeasuredLocations);
            }
            
            @Override
            public String toString() {
                return String.format(Locale.US, "Camera position offset %f, %f, Runout %f", centerX, centerY, radius);
            }

            @Override
            public Location getCameraOffset() {
                // Return the axis offset as the camera tool specific calibration offset.
                Logger.debug("[nozzleTipCalibration] getCameraOffset() returns: {}, {}", this.centerX, this.centerY);
                return new Location(this.units, this.centerX, this.centerY, 0., 0.);
            }
        }
            
        
        @Element(required = false)
        private CvPipeline pipeline = createDefaultPipeline();

        @Attribute(required = false)
        private int angleSubdivisions = 6;
        @Attribute(required = false)
        private int allowMisdetections = 0;
        @Attribute(required = false)
        private double angleStart = -180;
        @Attribute(required = false)
        private double angleStop = 180;
        
        @Attribute(required = false)
        private boolean enabled;
        
        private boolean calibrating;
        
        @Element(required = false)
        private RunoutCompensation runoutCompensation = null;
        
        public enum RunoutCompensationAlgorithm {
            Model, ModelNoOffset, ModelCameraOffset, Table
        }
        
        public enum RecalibrationTrigger {
            NozzleTipChange, NozzleTipChangeInJob, MachineHome,  Manual
        }
        
        @Attribute(required = false)
        private RunoutCompensationAlgorithm runoutCompensationAlgorithm = RunoutCompensationAlgorithm.Model;      // modelBased or tableBased? Two implementations are available


        @Attribute(required = false)
        private RecalibrationTrigger recalibrationTrigger = RecalibrationTrigger.NozzleTipChangeInJob;

        /**
         * TODO Left for backward compatibility. Unused. Can be removed after Feb 7, 2020.
         */
        @Deprecated
        @Attribute(required=false)
        private Double angleIncrement = null;
        
        @Commit
        public void commit() {
            angleIncrement = null;
        }
        
        // Max allowed linear distance w.r.t. bottom camera for an offset measurement - measurements above threshold are removed from pipelines results 
        @Attribute(required = false)
        @Deprecated
        private Double offsetThreshold = 0.0;
        @Element(required = false)
        private Length offsetThresholdLength = new Length(0.5, LengthUnit.Millimeters);
        @Element(required = false)
        private Length calibrationZOffset = new Length(0.0, LengthUnit.Millimeters);

        public RunoutCompensationAlgorithm getRunoutCompensationAlgorithm() {
            return this.runoutCompensationAlgorithm;
        }

        public void setRunoutCompensationAlgorithm(RunoutCompensationAlgorithm runoutCompensationAlgorithm) {
            this.runoutCompensationAlgorithm = runoutCompensationAlgorithm;
        }

        public String getRunoutCompensationInformation() {
            if(isCalibrated()) {
                return runoutCompensation.toString();
            } else {
                return "Uncalibrated";
            }
        }
        
        public void calibrate(ReferenceNozzleTip nozzleTip, boolean homing, boolean calibrateCamera) throws Exception {
            if ( !isEnabled() ) {
                return;
            }
            
            if (!(homing || Configuration.get().getMachine().isHomed())) {
                Logger.trace("[nozzleTipCalibration]Machine not yet homed, nozzle tip calibration request aborted");
                return;
            }
            
            ReferenceNozzle nozzle = (ReferenceNozzle)nozzleTip.getParentNozzle();
            if (nozzle.getCalibrationNozzleTip() != nozzleTip) {
                if (nozzleTip.isUnloadedNozzleTipStandin()) {
                    throw new Exception("Please unload the nozzle tip first.");
                }
                else {
                    throw new Exception("Please load the selected nozzle tip first.");
                }
            }
            Camera camera = VisionUtils.getBottomVisionCamera();
            ReferenceCamera referenceCamera = null;
            if (camera instanceof ReferenceCamera) {
                referenceCamera = (ReferenceCamera)camera;
            }
           
            // This is our baseline location. Note: we do not apply the tool specific calibration offset here
            // as this would defy the very purpose of finding a new one here.  
            Location cameraLocation = camera.getLocation();
            Location measureBaseLocation = cameraLocation.derive(null, null, null, 0d)
                    .add(new Location(this.calibrationZOffset.getUnits(), 0, 0, this.calibrationZOffset.getValue(), 0));
            
            try {
                calibrating = true;
                Location excenter = new Location(measureBaseLocation.getUnits());
                if (! calibrateCamera) {
                    reset();
                }
                else {
                    if (referenceCamera == null) {
                        throw new Exception("For calibration the bottom vision camera must be a ReferenceCamera."); 
                    }
                    referenceCamera.setRotation(0.);
                    excenter = VisionUtils.getPixelCenterOffsets(camera, 
                            camera.getWidth()/2 + Math.min(camera.getWidth(), camera.getHeight())*0.25, 
                            camera.getHeight()/2);
                }
                
                HashMap<String, Object> params = new HashMap<>();
                params.put("nozzle", nozzle);
                params.put("camera", camera);
                Configuration.get().getScripting().on("NozzleCalibration.Starting", params);
                
                // move nozzle to the camera location at the start angle - the nozzle must not necessarily be at the center
                MovableUtils.moveToLocationAtSafeZ(nozzle, measureBaseLocation.derive(null, null, null, angleStart));

                // determine the resulting angleIncrements
                double angleIncrement = ( angleStop - angleStart ) / this.angleSubdivisions;
                
                // determine the number of measurements to be made
                int angleSubdivisions = this.angleSubdivisions;
                if(Math.abs(angleStart + 360 - angleStop) < 0.1) {
                    // we're measuring a full circle, the last measurement can be omitted
                    angleSubdivisions--;
                }
                
                Logger.debug("[nozzleTipCalibration]starting measurement; angleStart: {}, angleStop: {}, angleIncrement: {}, angleSubdivisions: {}", 
                        angleStart, angleStop, angleIncrement, angleSubdivisions);
                
                // Capture nozzle tip positions and add them to a list. For these calcs the camera location is considered to be 0/0
                List<Location> nozzleTipMeasuredLocations = new ArrayList<>();
                for (int i = 0; i <= angleSubdivisions; i++) {
                    // calc the current measurement-angle
                    double measureAngle = angleStart + (i * angleIncrement); 
                    
                    Logger.debug("[nozzleTipCalibration]i: {}, measureAngle: {}", i, measureAngle);
                    
                	// rotate nozzle to measurement angle
                    Location measureLocation = measureBaseLocation
                            .derive(null, null, null, measureAngle)
                            .add(excenter.rotateXy(measureAngle));
                    nozzle.moveTo(measureLocation);
                    
                    // detect the nozzle tip
                    Location offset = findCircle(measureLocation);
                    if (offset != null) {
                        // for later usage in the algorithm, the measureAngle is stored to the offset location in millimeter unit 
                        offset = offset.derive(null, null, null, measureAngle);		

                        // add offset to array
                        nozzleTipMeasuredLocations.add(offset);

                        Logger.trace("[nozzleTipCalibration]measured offset: {}", offset);
                    }
                }
                
                if (nozzleTipMeasuredLocations.size() < Math.max(3, angleSubdivisions + 1 - this.allowMisdetections)) {
                     throw new Exception("Not enough results from vision. Check pipeline and threshold."); 
                }
                
                Configuration.get().getScripting().on("NozzleCalibration.Finished", params);
                
                if (!calibrateCamera) {
                    if (this.runoutCompensationAlgorithm == RunoutCompensationAlgorithm.Model) {
                        this.runoutCompensation = new ModelBasedRunoutCompensation(nozzleTipMeasuredLocations);
                    } else if (this.runoutCompensationAlgorithm == RunoutCompensationAlgorithm.ModelNoOffset) {
                        this.runoutCompensation = new ModelBasedRunoutNoOffsetCompensation(nozzleTipMeasuredLocations);
                    } else if (this.runoutCompensationAlgorithm == RunoutCompensationAlgorithm.ModelCameraOffset) {
                        this.runoutCompensation = new ModelBasedRunoutCameraOffsetCompensation(nozzleTipMeasuredLocations);
                    } else {
                        this.runoutCompensation = new TableBasedRunoutCompensation(nozzleTipMeasuredLocations);
                    }
                }   
                else {
                    ModelBasedRunoutCompensation cameraCompensation = new ModelBasedRunoutCompensation(nozzleTipMeasuredLocations);
                    // Calculate and apply the new camera position
                    Location newCameraPosition = referenceCamera.getHeadOffsets()
                            .subtract(cameraCompensation.getAxisOffset());
                    Logger.debug("[nozzleTipCalibration]applying axis offset to bottom camera position: {} - {} = {}", 
                            referenceCamera.getHeadOffsets(),
                            cameraCompensation.getAxisOffset(),
                            newCameraPosition);
                    referenceCamera.setHeadOffsets(newCameraPosition);
                    // Calculate and apply the new angle
                    double newCameraAngle = referenceCamera.getRotation() - cameraCompensation.getPhaseShift();
                    Logger.debug("[nozzleTipCalibration]applying angle offset to bottom camera rotation: {} - {} = {}", 
                            referenceCamera.getRotation(),
                            cameraCompensation.getPhaseShift(),
                            newCameraAngle);
                    referenceCamera.setRotation(newCameraAngle);
                    if (this.runoutCompensationAlgorithm != RunoutCompensationAlgorithm.ModelNoOffset) {
                        // the calibration has become invalid
                        reset();
                    }
                }
            }
            finally {
                // go to camera position (now offset-corrected). prevents the user from being irritated if it's not exactly centered
                nozzle.moveTo(camera.getLocation(nozzle).derive(null, null, measureBaseLocation.getZ(), angleStop));
                
                // after processing the nozzle returns to safe-z
                nozzle.moveToSafeZ();
                
                // setting to false in the very end to prevent endless calibration repetitions if calibration was not successful (pipeline not well or similar) and the nozzle is commanded afterwards somewhere else (where the calibration is asked for again ...)
                calibrating = false;
                
                // inform UI about new information available
                firePropertyChange("runoutCompensationInformation", null, null);
            }
        }
        
        public void calibrate(ReferenceNozzleTip nozzleTip) throws Exception {
            calibrate(nozzleTip, false, false);
        }
        
        public void calibrateCamera(ReferenceNozzleTip nozzleTip) throws Exception {
            calibrate(nozzleTip, false, true);
        }
        
        /*
         * While calibrating the nozzle a circle was fitted to the runout path of the tip.
         * here the offset is reconstructed in XY-cartesian coordinates to be applied in moveTo commands.
         */
        public Location getCalibratedOffset(double angle) {
            if (!isEnabled() || !isCalibrated()) {
                return new Location(LengthUnit.Millimeters, 0, 0, 0, 0);
            }

            return this.runoutCompensation.getOffset(angle);
            
        }

        /*
         * The axis offset determined in runout calibration can be applied as a tool specific camera offset.
         */
        public Location getCalibratedCameraOffset(Camera camera) {
            try {
                if (camera == VisionUtils.getBottomVisionCamera()) {
                    if (isEnabled() && isCalibrated()) {
                        return this.runoutCompensation.getCameraOffset();
                    }
                } 
            }
            catch (Exception e) {
                // There is no bottom vision camera, that's fine.
            }

            return new Location(LengthUnit.Millimeters, 0, 0, 0, 0);
        }

        private Location findCircle(Location measureLocation) throws Exception {
            Camera camera = VisionUtils.getBottomVisionCamera();
            try (CvPipeline pipeline = getPipeline()) {
                pipeline.setProperty("camera", camera);
                Point maskCenter = VisionUtils.getLocationPixels(camera, measureLocation);
                pipeline.setProperty("MaskCircle.center", new org.opencv.core.Point(maskCenter.getX(), maskCenter.getY()));

                pipeline.process();
                List<Location> locations = new ArrayList<>();

                String stageName = VisionUtils.PIPELINE_RESULTS_NAME;
                Result pipelineResult = pipeline.getResult(stageName);
                if (pipelineResult == null) {
                	throw new Exception(String.format("There should be a \"%s\" stage in the pipeline.", stageName));
                }

				Object results = pipelineResult.model;
                
                if (results instanceof Exception) {
                	throw (Exception)results;
                }
                
                //show result from pipeline in camera view
                MainFrame.get().getCameraViews().getCameraView(camera).showFilteredImage(
                        OpenCvUtils.toBufferedImage(pipeline.getWorkingImage()), 1000);
<<<<<<< HEAD
                
                // are there any results from the pipeline?
                if (0==((List) results).size()) {
                    // Don't throw new Exception("No results from vision. Check pipeline.");      
                    // Instead the number of obtained fixes is evaluated later.
                    return null;
                }
=======
>>>>>>> d4bef251

                // add all results from pipeline to a Location-list post processing
                if (results instanceof List) {
                    // are there any results from the pipeline?
                    if (0==((List) results).size()) {
                        throw new Exception("No results from vision. Check pipeline.");                    
                    }
                    for (Object result : (List) results) {
                        if ((result) instanceof Result.Circle) {
                            Result.Circle circle = ((Result.Circle) result);
                            locations.add(VisionUtils.getPixelCenterOffsets(camera, circle.x, circle.y));
                        }
                        else if ((result) instanceof KeyPoint) {
                            KeyPoint keyPoint = ((KeyPoint) result);
                            locations.add(VisionUtils.getPixelCenterOffsets(camera, keyPoint.pt.x, keyPoint.pt.y));
                        }
                        else if ((result) instanceof RotatedRect) {
                            RotatedRect rect = ((RotatedRect) result);
                            locations.add(VisionUtils.getPixelCenterOffsets(camera, rect.center.x, rect.center.y));
                        }
                        else {
                            throw new Exception("Unrecognized result " + result);
                        }
                      }
                }
                
                // remove all results that are above threshold
                Iterator<Location> locationsIterator = locations.iterator();
                while (locationsIterator.hasNext()) {
                    Location location = locationsIterator.next();
                    Location measureLocationRelative = measureLocation.convertToUnits(location.getUnits()).
                            subtract(camera.getLocation());
                    double threshold = offsetThresholdLength.convertToUnits(location.getUnits()).getValue();
                    if (location.getLinearDistanceTo(measureLocationRelative) > threshold) {
                        locationsIterator.remove();
                        Logger.trace("[nozzleTipCalibration]Removed offset location {} from results; measured distance {} exceeds offsetThresholdLength {}", location, location.getLinearDistanceTo(0., 0.), threshold); 
                    }
                }
                
                // check for a valid resultset
                if (locations.size() == 0) {
                    // Don't throw new Exception("No valid results from pipeline within threshold");
                    // Instead the number of obtained fixes is evaluated later.
                    return null;
                } else if (locations.size() > 1) {
                    // one could throw an exception here, but we just log an info for now since
                    // - invalid measurements above threshold are removed from results already and
                    // - we expect the best match delivered from pipeline to be the first on the list.
                    Logger.info("[nozzleTipCalibration]Got more than one result from pipeline. For best performance tweak pipeline to return exactly one result only. First location from the following set is taken as valid: " + locations);
                }
                
                // finally return the location at index (0) which is either a) the only one or b) the one best matching the nozzle tip
                return locations.get(0);
            }
            finally {
                pipeline.setProperty("MaskCircle.center", null);
            }
        }

        public static CvPipeline createDefaultPipeline() {
            try {
                String xml = IOUtils.toString(ReferenceNozzleTip.class
                        .getResource("ReferenceNozzleTip-Calibration-DefaultPipeline.xml"));
                return new CvPipeline(xml);
            }
            catch (Exception e) {
                throw new Error(e);
            }
        }

        public void resetPipeline() {
            pipeline = createDefaultPipeline();
        }

        public void reset() {
        	runoutCompensation = null;
        	// inform UI about removed information
            firePropertyChange("runoutCompensationInformation", null, null);
        }

        public boolean isCalibrated() {
            return runoutCompensation != null;
        }
        
        public boolean isCalibrating() {
            return calibrating;
        }

        public int getAngleSubdivisions() {
            return angleSubdivisions;
        }

        public void setAngleSubdivisions(int angleSubdivisions) {
            this.angleSubdivisions = angleSubdivisions;
        }

        public int getAllowMisdetections() {
            return allowMisdetections;
        }

        public void setAllowMisdetections(int allowMisdetections) {
            this.allowMisdetections = allowMisdetections;
        }

        @Deprecated
        public double getOffsetThreshold() {
            return getOffsetThresholdLength().convertToUnits(LengthUnit.Millimeters).getValue();
        }

        @Deprecated
        public void setOffsetThreshold(double offsetThreshold) {
            this.setOffsetThresholdLength(new Length(offsetThreshold, LengthUnit.Millimeters));
        }

        public Length getOffsetThresholdLength() {
            // Migrate old unit-less setting.
            if (this.offsetThreshold > 0.) {
                offsetThresholdLength = new Length(this.offsetThreshold, LengthUnit.Millimeters);
                this.offsetThreshold = 0.;
            }
            return offsetThresholdLength;
        }

        public void setOffsetThresholdLength(Length offsetThresholdLength) {
            Length oldValue = this.offsetThresholdLength;
            this.offsetThresholdLength = offsetThresholdLength;
            firePropertyChange("offsetThresholdLength", oldValue, offsetThresholdLength);
        }

        public Length getCalibrationZOffset() {
            return calibrationZOffset;
        }

        public void setCalibrationZOffset(Length calibrationZOffset) {
            this.calibrationZOffset = calibrationZOffset;
        }

        public RecalibrationTrigger getRecalibrationTrigger() {
            return recalibrationTrigger;
        }
        
        public void setRecalibrationTrigger(RecalibrationTrigger recalibrationTrigger) {
            this.recalibrationTrigger = recalibrationTrigger;
        }

        public boolean isRecalibrateOnNozzleTipChangeInJobNeeded() {
            return recalibrationTrigger == RecalibrationTrigger.NozzleTipChangeInJob;
        }

        public boolean isRecalibrateOnNozzleTipChangeNeeded() {
            return (recalibrationTrigger == RecalibrationTrigger.NozzleTipChange)
                    || (recalibrationTrigger == RecalibrationTrigger.MachineHome && !isCalibrated());
        }

        public boolean isRecalibrateOnHomeNeeded() {
            return recalibrationTrigger == RecalibrationTrigger.NozzleTipChange
                    ||  recalibrationTrigger == RecalibrationTrigger.MachineHome;
        }
        
        public boolean isEnabled() {
            return enabled;
        }
        
        public void setEnabled(boolean enabled) {
            this.enabled = enabled;
        }

        public CvPipeline getPipeline() throws Exception {
            pipeline.setProperty("camera", VisionUtils.getBottomVisionCamera());
            return pipeline;
        }

        public void setPipeline(CvPipeline calibrationPipeline) {
            this.pipeline = calibrationPipeline;
        }
    }
}<|MERGE_RESOLUTION|>--- conflicted
+++ resolved
@@ -1012,22 +1012,14 @@
                 //show result from pipeline in camera view
                 MainFrame.get().getCameraViews().getCameraView(camera).showFilteredImage(
                         OpenCvUtils.toBufferedImage(pipeline.getWorkingImage()), 1000);
-<<<<<<< HEAD
-                
-                // are there any results from the pipeline?
-                if (0==((List) results).size()) {
-                    // Don't throw new Exception("No results from vision. Check pipeline.");      
-                    // Instead the number of obtained fixes is evaluated later.
-                    return null;
-                }
-=======
->>>>>>> d4bef251
 
                 // add all results from pipeline to a Location-list post processing
                 if (results instanceof List) {
                     // are there any results from the pipeline?
                     if (0==((List) results).size()) {
-                        throw new Exception("No results from vision. Check pipeline.");                    
+                        // Don't throw new Exception("No results from vision. Check pipeline.");      
+                        // Instead the number of obtained fixes is evaluated later.
+                        return null;
                     }
                     for (Object result : (List) results) {
                         if ((result) instanceof Result.Circle) {
