<<<<<<< HEAD
/*
 * Copyright (C) 2011 Jason von Nieda <jason@vonnieda.org>
 * 
 * This file is part of OpenPnP.
 * 
 * OpenPnP is free software: you can redistribute it and/or modify it under the terms of the GNU
 * General Public License as published by the Free Software Foundation, either version 3 of the
 * License, or (at your option) any later version.
 * 
 * OpenPnP is distributed in the hope that it will be useful, but WITHOUT ANY WARRANTY; without even
 * the implied warranty of MERCHANTABILITY or FITNESS FOR A PARTICULAR PURPOSE. See the GNU General
 * Public License for more details.
 * 
 * You should have received a copy of the GNU General Public License along with OpenPnP. If not, see
 * <http://www.gnu.org/licenses/>.
 * 
 * For more information about OpenPnP visit http://openpnp.org
 */

package org.openpnp.machine.reference;

import java.io.IOException;
import java.util.ArrayList;
import java.util.Arrays;
import java.util.Collections;
import java.util.List;

import javax.swing.Action;

import org.openpnp.ConfigurationListener;
import org.openpnp.gui.support.PropertySheetWizardAdapter;
import org.openpnp.gui.support.Wizard;
import org.openpnp.machine.reference.camera.ImageCamera;
import org.openpnp.machine.reference.camera.OnvifIPCamera;
import org.openpnp.machine.reference.camera.OpenCvCamera;
import org.openpnp.machine.reference.camera.OpenPnpCaptureCamera;
import org.openpnp.machine.reference.camera.SimulatedUpCamera;
import org.openpnp.machine.reference.camera.SwitcherCamera;
import org.openpnp.machine.reference.camera.Webcams;
import org.openpnp.machine.reference.driver.NullDriver;
import org.openpnp.machine.reference.feeder.AdvancedLoosePartFeeder;
import org.openpnp.machine.reference.feeder.BlindsFeeder;
import org.openpnp.machine.reference.feeder.ReferenceAutoFeeder;
import org.openpnp.machine.reference.feeder.ReferenceDragFeeder;
import org.openpnp.machine.reference.feeder.ReferenceLoosePartFeeder;
import org.openpnp.machine.reference.feeder.ReferenceRotatedTrayFeeder;
import org.openpnp.machine.reference.feeder.ReferenceSlotAutoFeeder;
import org.openpnp.machine.reference.feeder.ReferenceStripFeeder;
import org.openpnp.machine.reference.feeder.ReferenceTrayFeeder;
import org.openpnp.machine.reference.feeder.ReferenceTubeFeeder;
import org.openpnp.machine.reference.psh.ActuatorsPropertySheetHolder;
import org.openpnp.machine.reference.psh.CamerasPropertySheetHolder;
import org.openpnp.machine.reference.psh.NozzleTipsPropertySheetHolder;
import org.openpnp.machine.reference.psh.SignalersPropertySheetHolder;
import org.openpnp.machine.reference.signaler.ActuatorSignaler;
import org.openpnp.machine.reference.signaler.SoundSignaler;
import org.openpnp.machine.reference.vision.ReferenceBottomVision;
import org.openpnp.machine.reference.vision.ReferenceFiducialLocator;
import org.openpnp.machine.reference.wizards.ReferenceMachineConfigurationWizard;
import org.openpnp.model.Configuration;
import org.openpnp.spi.Actuator;
import org.openpnp.spi.Camera;
import org.openpnp.spi.Feeder;
import org.openpnp.spi.FiducialLocator;
import org.openpnp.spi.Head;
import org.openpnp.spi.Nozzle;
import org.openpnp.spi.PartAlignment;
import org.openpnp.spi.PnpJobProcessor;
import org.openpnp.spi.PropertySheetHolder;
import org.openpnp.spi.Signaler;
import org.openpnp.spi.base.AbstractMachine;
import org.openpnp.spi.base.SimplePropertySheetHolder;
import org.pmw.tinylog.Logger;
import org.simpleframework.xml.Element;
import org.simpleframework.xml.core.Commit;

public class ReferenceMachine extends AbstractMachine {
    @Element(required = false)
    private ReferenceDriver driver = new NullDriver();

    @Element(required = false)
    protected PnpJobProcessor pnpJobProcessor = new ReferencePnpJobProcessor();

    @Element(required = false)
    protected FiducialLocator fiducialLocator = new ReferenceFiducialLocator();

    @Element(required = false)
    private boolean homeAfterEnabled = false;

    private boolean enabled;

    private boolean isHomed = false;

    private List<Class<? extends Feeder>> registeredFeederClasses = new ArrayList<>();

    @Commit
    protected void commit() {
        super.commit();
    }

    public ReferenceDriver getDriver() {
        return driver;
    }

    public void setDriver(ReferenceDriver driver) throws Exception {
        if (driver != this.driver) {
            setEnabled(false);
            close();
        }
        this.driver = driver;
    }

    public ReferenceMachine() {
        Configuration.get()
                     .addListener(new ConfigurationListener.Adapter() {

                         @Override
                         public void configurationLoaded(Configuration configuration)
                                 throws Exception {
                             if (partAlignments.isEmpty()) {
                                 partAlignments.add(new ReferenceBottomVision());
                             }
                         }
                     });
    }

    @Override
    public boolean isEnabled() {
        return enabled;
    }

    @Override
    public void setEnabled(boolean enabled) throws Exception {
        Logger.debug("setEnabled({})", enabled);
        if (enabled) {
            try {
                driver.setEnabled(true);
                this.enabled = true;
            }
            catch (Exception e) {
                fireMachineEnableFailed(e.getMessage());
                throw e;
            }
            fireMachineEnabled();
        }
        else {
            try {
                driver.setEnabled(false);
                this.enabled = false;
            }
            catch (Exception e) {
                fireMachineDisableFailed(e.getMessage());
                throw e;
            }
            fireMachineDisabled("User requested stop.");

            // remove homed-flag if machine is disabled
            this.setHomed(false);
        }
    }

    @Override
    public Wizard getConfigurationWizard() {
        return new ReferenceMachineConfigurationWizard(this);
    }

    @Override
    public String getPropertySheetHolderTitle() {
        return getClass().getSimpleName();
    }

    @Override
    public PropertySheetHolder[] getChildPropertySheetHolders() {
        ArrayList<PropertySheetHolder> children = new ArrayList<>();
        children.add(new SignalersPropertySheetHolder(this, "Signalers", getSignalers(), null));
        children.add(new SimplePropertySheetHolder("Feeders", getFeeders()));
        children.add(new SimplePropertySheetHolder("Heads", getHeads()));
        children.add(new NozzleTipsPropertySheetHolder("Nozzle Tips", getNozzleTips(), null));
        children.add(new CamerasPropertySheetHolder(null, "Cameras", getCameras(), null));
        children.add(new ActuatorsPropertySheetHolder(null, "Actuators", getActuators(), null));
        children.add(
                new SimplePropertySheetHolder("Driver", Collections.singletonList(getDriver())));
        children.add(new SimplePropertySheetHolder("Job Processors",
                Arrays.asList(getPnpJobProcessor())));

        List<PropertySheetHolder> vision = new ArrayList<>();
        for (PartAlignment alignment : getPartAlignments()) {
            vision.add(alignment);
        }
        vision.add(getFiducialLocator());
        children.add(new SimplePropertySheetHolder("Vision", vision));
        return children.toArray(new PropertySheetHolder[] {});
    }

    @Override
    public Action[] getPropertySheetHolderActions() {
        return null;
    }

    @Override
    public PropertySheet[] getPropertySheets() {
        return new PropertySheet[] {new PropertySheetWizardAdapter(getConfigurationWizard())};
    }

    public void registerFeederClass(Class<? extends Feeder> cls) {
        registeredFeederClasses.add(cls);
    }

    @Override
    public List<Class<? extends Feeder>> getCompatibleFeederClasses() {
        List<Class<? extends Feeder>> l = new ArrayList<>();
        l.add(ReferenceStripFeeder.class);
        l.add(ReferenceTrayFeeder.class);
        l.add(ReferenceRotatedTrayFeeder.class);
        l.add(ReferenceDragFeeder.class);
        l.add(ReferenceTubeFeeder.class);
        l.add(ReferenceAutoFeeder.class);
        l.add(ReferenceSlotAutoFeeder.class);
        l.add(ReferenceLoosePartFeeder.class);
        l.add(AdvancedLoosePartFeeder.class);
        l.add(BlindsFeeder.class);
        l.addAll(registeredFeederClasses);
        return l;
    }

    @Override
    public List<Class<? extends Camera>> getCompatibleCameraClasses() {
        List<Class<? extends Camera>> l = new ArrayList<>();
        l.add(OpenPnpCaptureCamera.class);
        l.add(OpenCvCamera.class);
        l.add(Webcams.class);
        l.add(OnvifIPCamera.class);
        l.add(ImageCamera.class);
        l.add(SwitcherCamera.class);
        l.add(SimulatedUpCamera.class);
        return l;
    }

    @Override
    public List<Class<? extends Nozzle>> getCompatibleNozzleClasses() {
        List<Class<? extends Nozzle>> l = new ArrayList<>();
        l.add(ReferenceNozzle.class);
        return l;
    }

    @Override
    public List<Class<? extends Actuator>> getCompatibleActuatorClasses() {
        List<Class<? extends Actuator>> l = new ArrayList<>();
        l.add(ReferenceActuator.class);
        l.add(HttpActuator.class);
        return l;
    }

    @Override
    public List<Class<? extends Signaler>> getCompatibleSignalerClasses() {
        List<Class<? extends Signaler>> l = new ArrayList<>();
        l.add(SoundSignaler.class);
        l.add(ActuatorSignaler.class);
        return l;
    }

    private List<Class<? extends PartAlignment>> registeredAlignmentClasses = new ArrayList<>();

    @Override
    public void home() throws Exception {
        Logger.debug("homing machine");
        
        // if one rehomes, the isHomed flag has to be removed
        this.setHomed(false);
        
        super.home();

        // if homing went well, set machine homed-flag true
        this.setHomed(true);     
    }

    @Override
    public void close() throws IOException {
        try {
            driver.close();
        }
        catch (Exception e) {
            e.printStackTrace();
        }
        for (Camera camera : getCameras()) {
            try {
                camera.close();
            }
            catch (Exception e) {
                e.printStackTrace();
            }
        }
        for (Head head : getHeads()) {
            for (Camera camera : head.getCameras()) {
                try {
                    camera.close();
                }
                catch (Exception e) {
                    e.printStackTrace();
                }
            }
        }
    }

    @Override
    public FiducialLocator getFiducialLocator() {
        return fiducialLocator;
    }

    @Override
    public PnpJobProcessor getPnpJobProcessor() {
        return pnpJobProcessor;
    }

    public boolean getHomeAfterEnabled() {
        return homeAfterEnabled;
    }

    public void setHomeAfterEnabled(boolean newValue) {
        this.homeAfterEnabled = newValue;
    }

    @Override
    public boolean isHomed() {
        return this.isHomed;
    }

    @Override
    public void setHomed(boolean isHomed) {
        Logger.debug("setHomed({})", isHomed);
        this.isHomed = isHomed;
        firePropertyChange("homed", null, this.isHomed);
    }
}
=======
/*
 * Copyright (C) 2011 Jason von Nieda <jason@vonnieda.org>
 * 
 * This file is part of OpenPnP.
 * 
 * OpenPnP is free software: you can redistribute it and/or modify it under the terms of the GNU
 * General Public License as published by the Free Software Foundation, either version 3 of the
 * License, or (at your option) any later version.
 * 
 * OpenPnP is distributed in the hope that it will be useful, but WITHOUT ANY WARRANTY; without even
 * the implied warranty of MERCHANTABILITY or FITNESS FOR A PARTICULAR PURPOSE. See the GNU General
 * Public License for more details.
 * 
 * You should have received a copy of the GNU General Public License along with OpenPnP. If not, see
 * <http://www.gnu.org/licenses/>.
 * 
 * For more information about OpenPnP visit http://openpnp.org
 */

package org.openpnp.machine.reference;

import java.io.IOException;
import java.util.ArrayList;
import java.util.Arrays;
import java.util.Collections;
import java.util.List;

import javax.swing.Action;

import org.openpnp.ConfigurationListener;
import org.openpnp.gui.support.PropertySheetWizardAdapter;
import org.openpnp.gui.support.Wizard;
import org.openpnp.machine.reference.camera.ImageCamera;
import org.openpnp.machine.reference.camera.OnvifIPCamera;
import org.openpnp.machine.reference.camera.OpenCvCamera;
import org.openpnp.machine.reference.camera.OpenPnpCaptureCamera;
import org.openpnp.machine.reference.camera.SimulatedUpCamera;
import org.openpnp.machine.reference.camera.SwitcherCamera;
import org.openpnp.machine.reference.camera.Webcams;
import org.openpnp.machine.reference.driver.NullDriver;
import org.openpnp.machine.reference.feeder.AdvancedLoosePartFeeder;
import org.openpnp.machine.reference.feeder.ReferenceAutoFeeder;
import org.openpnp.machine.reference.feeder.ReferenceDragFeeder;
import org.openpnp.machine.reference.feeder.ReferenceLoosePartFeeder;
import org.openpnp.machine.reference.feeder.ReferenceRotatedTrayFeeder;
import org.openpnp.machine.reference.feeder.ReferenceSlotAutoFeeder;
import org.openpnp.machine.reference.feeder.ReferenceStripFeeder;
import org.openpnp.machine.reference.feeder.ReferenceTrayFeeder;
import org.openpnp.machine.reference.feeder.ReferenceTubeFeeder;
import org.openpnp.machine.reference.psh.ActuatorsPropertySheetHolder;
import org.openpnp.machine.reference.psh.CamerasPropertySheetHolder;
import org.openpnp.machine.reference.psh.NozzleTipsPropertySheetHolder;
import org.openpnp.machine.reference.psh.SignalersPropertySheetHolder;
import org.openpnp.machine.reference.signaler.ActuatorSignaler;
import org.openpnp.machine.reference.signaler.SoundSignaler;
import org.openpnp.machine.reference.vision.ReferenceBottomVision;
import org.openpnp.machine.reference.vision.ReferenceFiducialLocator;
import org.openpnp.machine.reference.wizards.ReferenceMachineConfigurationWizard;
import org.openpnp.model.Configuration;
import org.openpnp.spi.Actuator;
import org.openpnp.spi.Camera;
import org.openpnp.spi.Feeder;
import org.openpnp.spi.FiducialLocator;
import org.openpnp.spi.Head;
import org.openpnp.spi.Nozzle;
import org.openpnp.spi.PartAlignment;
import org.openpnp.spi.PnpJobProcessor;
import org.openpnp.spi.PropertySheetHolder;
import org.openpnp.spi.Signaler;
import org.openpnp.spi.base.AbstractMachine;
import org.openpnp.spi.base.SimplePropertySheetHolder;
import org.pmw.tinylog.Logger;
import org.simpleframework.xml.Element;
import org.simpleframework.xml.core.Commit;

public class ReferenceMachine extends AbstractMachine {
    @Element(required = false)
    private ReferenceDriver driver = new NullDriver();

    @Element(required = false)
    protected PnpJobProcessor pnpJobProcessor = new ReferencePnpJobProcessor();

    @Element(required = false)
    protected FiducialLocator fiducialLocator = new ReferenceFiducialLocator();

    @Element(required = false)
    private boolean homeAfterEnabled = false;

    private boolean enabled;

    private boolean isHomed = false;

    private List<Class<? extends Feeder>> registeredFeederClasses = new ArrayList<>();

    @Commit
    protected void commit() {
        super.commit();
    }

    public ReferenceDriver getDriver() {
        return driver;
    }

    public void setDriver(ReferenceDriver driver) throws Exception {
        if (driver != this.driver) {
            setEnabled(false);
            close();
        }
        this.driver = driver;
    }

    public ReferenceMachine() {
        Configuration.get()
                     .addListener(new ConfigurationListener.Adapter() {

                         @Override
                         public void configurationLoaded(Configuration configuration)
                                 throws Exception {
                             if (partAlignments.isEmpty()) {
                                 partAlignments.add(new ReferenceBottomVision());
                             }
                         }
                     });
    }

    @Override
    public boolean isEnabled() {
        return enabled;
    }

    @Override
    public void setEnabled(boolean enabled) throws Exception {
        Logger.debug("setEnabled({})", enabled);
        if (enabled) {
            try {
                driver.setEnabled(true);
                this.enabled = true;
            }
            catch (Exception e) {
                fireMachineEnableFailed(e.getMessage());
                throw e;
            }
            fireMachineEnabled();
        }
        else {
            try {
                driver.setEnabled(false);
                this.enabled = false;
            }
            catch (Exception e) {
                fireMachineDisableFailed(e.getMessage());
                throw e;
            }
            fireMachineDisabled("User requested stop.");

            // remove homed-flag if machine is disabled
            this.setHomed(false);
        }
    }

    @Override
    public Wizard getConfigurationWizard() {
        return new ReferenceMachineConfigurationWizard(this);
    }

    @Override
    public String getPropertySheetHolderTitle() {
        return getClass().getSimpleName();
    }

    @Override
    public PropertySheetHolder[] getChildPropertySheetHolders() {
        ArrayList<PropertySheetHolder> children = new ArrayList<>();
        children.add(new SignalersPropertySheetHolder(this, "Signalers", getSignalers(), null));
        children.add(new SimplePropertySheetHolder("Feeders", getFeeders()));
        children.add(new SimplePropertySheetHolder("Heads", getHeads()));
        children.add(new NozzleTipsPropertySheetHolder("Nozzle Tips", getNozzleTips(), null));
        children.add(new CamerasPropertySheetHolder(null, "Cameras", getCameras(), null));
        children.add(new ActuatorsPropertySheetHolder(null, "Actuators", getActuators(), null));
        children.add(
                new SimplePropertySheetHolder("Driver", Collections.singletonList(getDriver())));
        children.add(new SimplePropertySheetHolder("Job Processors",
                Arrays.asList(getPnpJobProcessor())));

        List<PropertySheetHolder> vision = new ArrayList<>();
        for (PartAlignment alignment : getPartAlignments()) {
            vision.add(alignment);
        }
        vision.add(getFiducialLocator());
        children.add(new SimplePropertySheetHolder("Vision", vision));
        return children.toArray(new PropertySheetHolder[] {});
    }

    @Override
    public Action[] getPropertySheetHolderActions() {
        return null;
    }

    @Override
    public PropertySheet[] getPropertySheets() {
        return new PropertySheet[] {new PropertySheetWizardAdapter(getConfigurationWizard())};
    }

    public void registerFeederClass(Class<? extends Feeder> cls) {
        registeredFeederClasses.add(cls);
    }

    @Override
    public List<Class<? extends Feeder>> getCompatibleFeederClasses() {
        List<Class<? extends Feeder>> l = new ArrayList<>();
        l.add(ReferenceStripFeeder.class);
        l.add(ReferenceTrayFeeder.class);
        l.add(ReferenceRotatedTrayFeeder.class);
        l.add(ReferenceDragFeeder.class);
        l.add(ReferenceTubeFeeder.class);
        l.add(ReferenceAutoFeeder.class);
        l.add(ReferenceSlotAutoFeeder.class);
        l.add(ReferenceLoosePartFeeder.class);
        l.add(AdvancedLoosePartFeeder.class);
        l.addAll(registeredFeederClasses);
        return l;
    }

    @Override
    public List<Class<? extends Camera>> getCompatibleCameraClasses() {
        List<Class<? extends Camera>> l = new ArrayList<>();
        l.add(OpenPnpCaptureCamera.class);
        l.add(OpenCvCamera.class);
        l.add(Webcams.class);
        l.add(OnvifIPCamera.class);
        l.add(ImageCamera.class);
        l.add(SwitcherCamera.class);
        l.add(SimulatedUpCamera.class);
        return l;
    }

    @Override
    public List<Class<? extends Nozzle>> getCompatibleNozzleClasses() {
        List<Class<? extends Nozzle>> l = new ArrayList<>();
        l.add(ReferenceNozzle.class);
        l.add(ContactProbeNozzle.class);
        return l;
    }

    @Override
    public List<Class<? extends Actuator>> getCompatibleActuatorClasses() {
        List<Class<? extends Actuator>> l = new ArrayList<>();
        l.add(ReferenceActuator.class);
        l.add(HttpActuator.class);
        return l;
    }

    @Override
    public List<Class<? extends Signaler>> getCompatibleSignalerClasses() {
        List<Class<? extends Signaler>> l = new ArrayList<>();
        l.add(SoundSignaler.class);
        l.add(ActuatorSignaler.class);
        return l;
    }

    private List<Class<? extends PartAlignment>> registeredAlignmentClasses = new ArrayList<>();

    @Override
    public void home() throws Exception {
        Logger.debug("homing machine");
        
        // if one rehomes, the isHomed flag has to be removed
        this.setHomed(false);
        
        super.home();

        try {
            Configuration.get().getScripting().on("Machine.AfterHoming", null);
        }
        catch (Exception e) {
            Logger.warn(e);
        }

        // if homing went well, set machine homed-flag true
        this.setHomed(true);     
    }

    @Override
    public void close() throws IOException {
        try {
            driver.close();
        }
        catch (Exception e) {
            e.printStackTrace();
        }
        for (Camera camera : getCameras()) {
            try {
                camera.close();
            }
            catch (Exception e) {
                e.printStackTrace();
            }
        }
        for (Head head : getHeads()) {
            for (Camera camera : head.getCameras()) {
                try {
                    camera.close();
                }
                catch (Exception e) {
                    e.printStackTrace();
                }
            }
        }
    }

    @Override
    public FiducialLocator getFiducialLocator() {
        return fiducialLocator;
    }

    @Override
    public PnpJobProcessor getPnpJobProcessor() {
        return pnpJobProcessor;
    }

    public boolean getHomeAfterEnabled() {
        return homeAfterEnabled;
    }

    public void setHomeAfterEnabled(boolean newValue) {
        this.homeAfterEnabled = newValue;
    }

    @Override
    public boolean isHomed() {
        return this.isHomed;
    }

    @Override
    public void setHomed(boolean isHomed) {
        Logger.debug("setHomed({})", isHomed);
        this.isHomed = isHomed;
        firePropertyChange("homed", null, this.isHomed);
    }
}
>>>>>>> eec6b138
<|MERGE_RESOLUTION|>--- conflicted
+++ resolved
@@ -1,677 +1,342 @@
-<<<<<<< HEAD
-/*
- * Copyright (C) 2011 Jason von Nieda <jason@vonnieda.org>
- * 
- * This file is part of OpenPnP.
- * 
- * OpenPnP is free software: you can redistribute it and/or modify it under the terms of the GNU
- * General Public License as published by the Free Software Foundation, either version 3 of the
- * License, or (at your option) any later version.
- * 
- * OpenPnP is distributed in the hope that it will be useful, but WITHOUT ANY WARRANTY; without even
- * the implied warranty of MERCHANTABILITY or FITNESS FOR A PARTICULAR PURPOSE. See the GNU General
- * Public License for more details.
- * 
- * You should have received a copy of the GNU General Public License along with OpenPnP. If not, see
- * <http://www.gnu.org/licenses/>.
- * 
- * For more information about OpenPnP visit http://openpnp.org
- */
-
-package org.openpnp.machine.reference;
-
-import java.io.IOException;
-import java.util.ArrayList;
-import java.util.Arrays;
-import java.util.Collections;
-import java.util.List;
-
-import javax.swing.Action;
-
-import org.openpnp.ConfigurationListener;
-import org.openpnp.gui.support.PropertySheetWizardAdapter;
-import org.openpnp.gui.support.Wizard;
-import org.openpnp.machine.reference.camera.ImageCamera;
-import org.openpnp.machine.reference.camera.OnvifIPCamera;
-import org.openpnp.machine.reference.camera.OpenCvCamera;
-import org.openpnp.machine.reference.camera.OpenPnpCaptureCamera;
-import org.openpnp.machine.reference.camera.SimulatedUpCamera;
-import org.openpnp.machine.reference.camera.SwitcherCamera;
-import org.openpnp.machine.reference.camera.Webcams;
-import org.openpnp.machine.reference.driver.NullDriver;
-import org.openpnp.machine.reference.feeder.AdvancedLoosePartFeeder;
-import org.openpnp.machine.reference.feeder.BlindsFeeder;
-import org.openpnp.machine.reference.feeder.ReferenceAutoFeeder;
-import org.openpnp.machine.reference.feeder.ReferenceDragFeeder;
-import org.openpnp.machine.reference.feeder.ReferenceLoosePartFeeder;
-import org.openpnp.machine.reference.feeder.ReferenceRotatedTrayFeeder;
-import org.openpnp.machine.reference.feeder.ReferenceSlotAutoFeeder;
-import org.openpnp.machine.reference.feeder.ReferenceStripFeeder;
-import org.openpnp.machine.reference.feeder.ReferenceTrayFeeder;
-import org.openpnp.machine.reference.feeder.ReferenceTubeFeeder;
-import org.openpnp.machine.reference.psh.ActuatorsPropertySheetHolder;
-import org.openpnp.machine.reference.psh.CamerasPropertySheetHolder;
-import org.openpnp.machine.reference.psh.NozzleTipsPropertySheetHolder;
-import org.openpnp.machine.reference.psh.SignalersPropertySheetHolder;
-import org.openpnp.machine.reference.signaler.ActuatorSignaler;
-import org.openpnp.machine.reference.signaler.SoundSignaler;
-import org.openpnp.machine.reference.vision.ReferenceBottomVision;
-import org.openpnp.machine.reference.vision.ReferenceFiducialLocator;
-import org.openpnp.machine.reference.wizards.ReferenceMachineConfigurationWizard;
-import org.openpnp.model.Configuration;
-import org.openpnp.spi.Actuator;
-import org.openpnp.spi.Camera;
-import org.openpnp.spi.Feeder;
-import org.openpnp.spi.FiducialLocator;
-import org.openpnp.spi.Head;
-import org.openpnp.spi.Nozzle;
-import org.openpnp.spi.PartAlignment;
-import org.openpnp.spi.PnpJobProcessor;
-import org.openpnp.spi.PropertySheetHolder;
-import org.openpnp.spi.Signaler;
-import org.openpnp.spi.base.AbstractMachine;
-import org.openpnp.spi.base.SimplePropertySheetHolder;
-import org.pmw.tinylog.Logger;
-import org.simpleframework.xml.Element;
-import org.simpleframework.xml.core.Commit;
-
-public class ReferenceMachine extends AbstractMachine {
-    @Element(required = false)
-    private ReferenceDriver driver = new NullDriver();
-
-    @Element(required = false)
-    protected PnpJobProcessor pnpJobProcessor = new ReferencePnpJobProcessor();
-
-    @Element(required = false)
-    protected FiducialLocator fiducialLocator = new ReferenceFiducialLocator();
-
-    @Element(required = false)
-    private boolean homeAfterEnabled = false;
-
-    private boolean enabled;
-
-    private boolean isHomed = false;
-
-    private List<Class<? extends Feeder>> registeredFeederClasses = new ArrayList<>();
-
-    @Commit
-    protected void commit() {
-        super.commit();
-    }
-
-    public ReferenceDriver getDriver() {
-        return driver;
-    }
-
-    public void setDriver(ReferenceDriver driver) throws Exception {
-        if (driver != this.driver) {
-            setEnabled(false);
-            close();
-        }
-        this.driver = driver;
-    }
-
-    public ReferenceMachine() {
-        Configuration.get()
-                     .addListener(new ConfigurationListener.Adapter() {
-
-                         @Override
-                         public void configurationLoaded(Configuration configuration)
-                                 throws Exception {
-                             if (partAlignments.isEmpty()) {
-                                 partAlignments.add(new ReferenceBottomVision());
-                             }
-                         }
-                     });
-    }
-
-    @Override
-    public boolean isEnabled() {
-        return enabled;
-    }
-
-    @Override
-    public void setEnabled(boolean enabled) throws Exception {
-        Logger.debug("setEnabled({})", enabled);
-        if (enabled) {
-            try {
-                driver.setEnabled(true);
-                this.enabled = true;
-            }
-            catch (Exception e) {
-                fireMachineEnableFailed(e.getMessage());
-                throw e;
-            }
-            fireMachineEnabled();
-        }
-        else {
-            try {
-                driver.setEnabled(false);
-                this.enabled = false;
-            }
-            catch (Exception e) {
-                fireMachineDisableFailed(e.getMessage());
-                throw e;
-            }
-            fireMachineDisabled("User requested stop.");
-
-            // remove homed-flag if machine is disabled
-            this.setHomed(false);
-        }
-    }
-
-    @Override
-    public Wizard getConfigurationWizard() {
-        return new ReferenceMachineConfigurationWizard(this);
-    }
-
-    @Override
-    public String getPropertySheetHolderTitle() {
-        return getClass().getSimpleName();
-    }
-
-    @Override
-    public PropertySheetHolder[] getChildPropertySheetHolders() {
-        ArrayList<PropertySheetHolder> children = new ArrayList<>();
-        children.add(new SignalersPropertySheetHolder(this, "Signalers", getSignalers(), null));
-        children.add(new SimplePropertySheetHolder("Feeders", getFeeders()));
-        children.add(new SimplePropertySheetHolder("Heads", getHeads()));
-        children.add(new NozzleTipsPropertySheetHolder("Nozzle Tips", getNozzleTips(), null));
-        children.add(new CamerasPropertySheetHolder(null, "Cameras", getCameras(), null));
-        children.add(new ActuatorsPropertySheetHolder(null, "Actuators", getActuators(), null));
-        children.add(
-                new SimplePropertySheetHolder("Driver", Collections.singletonList(getDriver())));
-        children.add(new SimplePropertySheetHolder("Job Processors",
-                Arrays.asList(getPnpJobProcessor())));
-
-        List<PropertySheetHolder> vision = new ArrayList<>();
-        for (PartAlignment alignment : getPartAlignments()) {
-            vision.add(alignment);
-        }
-        vision.add(getFiducialLocator());
-        children.add(new SimplePropertySheetHolder("Vision", vision));
-        return children.toArray(new PropertySheetHolder[] {});
-    }
-
-    @Override
-    public Action[] getPropertySheetHolderActions() {
-        return null;
-    }
-
-    @Override
-    public PropertySheet[] getPropertySheets() {
-        return new PropertySheet[] {new PropertySheetWizardAdapter(getConfigurationWizard())};
-    }
-
-    public void registerFeederClass(Class<? extends Feeder> cls) {
-        registeredFeederClasses.add(cls);
-    }
-
-    @Override
-    public List<Class<? extends Feeder>> getCompatibleFeederClasses() {
-        List<Class<? extends Feeder>> l = new ArrayList<>();
-        l.add(ReferenceStripFeeder.class);
-        l.add(ReferenceTrayFeeder.class);
-        l.add(ReferenceRotatedTrayFeeder.class);
-        l.add(ReferenceDragFeeder.class);
-        l.add(ReferenceTubeFeeder.class);
-        l.add(ReferenceAutoFeeder.class);
-        l.add(ReferenceSlotAutoFeeder.class);
-        l.add(ReferenceLoosePartFeeder.class);
-        l.add(AdvancedLoosePartFeeder.class);
-        l.add(BlindsFeeder.class);
-        l.addAll(registeredFeederClasses);
-        return l;
-    }
-
-    @Override
-    public List<Class<? extends Camera>> getCompatibleCameraClasses() {
-        List<Class<? extends Camera>> l = new ArrayList<>();
-        l.add(OpenPnpCaptureCamera.class);
-        l.add(OpenCvCamera.class);
-        l.add(Webcams.class);
-        l.add(OnvifIPCamera.class);
-        l.add(ImageCamera.class);
-        l.add(SwitcherCamera.class);
-        l.add(SimulatedUpCamera.class);
-        return l;
-    }
-
-    @Override
-    public List<Class<? extends Nozzle>> getCompatibleNozzleClasses() {
-        List<Class<? extends Nozzle>> l = new ArrayList<>();
-        l.add(ReferenceNozzle.class);
-        return l;
-    }
-
-    @Override
-    public List<Class<? extends Actuator>> getCompatibleActuatorClasses() {
-        List<Class<? extends Actuator>> l = new ArrayList<>();
-        l.add(ReferenceActuator.class);
-        l.add(HttpActuator.class);
-        return l;
-    }
-
-    @Override
-    public List<Class<? extends Signaler>> getCompatibleSignalerClasses() {
-        List<Class<? extends Signaler>> l = new ArrayList<>();
-        l.add(SoundSignaler.class);
-        l.add(ActuatorSignaler.class);
-        return l;
-    }
-
-    private List<Class<? extends PartAlignment>> registeredAlignmentClasses = new ArrayList<>();
-
-    @Override
-    public void home() throws Exception {
-        Logger.debug("homing machine");
-        
-        // if one rehomes, the isHomed flag has to be removed
-        this.setHomed(false);
-        
-        super.home();
-
-        // if homing went well, set machine homed-flag true
-        this.setHomed(true);     
-    }
-
-    @Override
-    public void close() throws IOException {
-        try {
-            driver.close();
-        }
-        catch (Exception e) {
-            e.printStackTrace();
-        }
-        for (Camera camera : getCameras()) {
-            try {
-                camera.close();
-            }
-            catch (Exception e) {
-                e.printStackTrace();
-            }
-        }
-        for (Head head : getHeads()) {
-            for (Camera camera : head.getCameras()) {
-                try {
-                    camera.close();
-                }
-                catch (Exception e) {
-                    e.printStackTrace();
-                }
-            }
-        }
-    }
-
-    @Override
-    public FiducialLocator getFiducialLocator() {
-        return fiducialLocator;
-    }
-
-    @Override
-    public PnpJobProcessor getPnpJobProcessor() {
-        return pnpJobProcessor;
-    }
-
-    public boolean getHomeAfterEnabled() {
-        return homeAfterEnabled;
-    }
-
-    public void setHomeAfterEnabled(boolean newValue) {
-        this.homeAfterEnabled = newValue;
-    }
-
-    @Override
-    public boolean isHomed() {
-        return this.isHomed;
-    }
-
-    @Override
-    public void setHomed(boolean isHomed) {
-        Logger.debug("setHomed({})", isHomed);
-        this.isHomed = isHomed;
-        firePropertyChange("homed", null, this.isHomed);
-    }
-}
-=======
-/*
- * Copyright (C) 2011 Jason von Nieda <jason@vonnieda.org>
- * 
- * This file is part of OpenPnP.
- * 
- * OpenPnP is free software: you can redistribute it and/or modify it under the terms of the GNU
- * General Public License as published by the Free Software Foundation, either version 3 of the
- * License, or (at your option) any later version.
- * 
- * OpenPnP is distributed in the hope that it will be useful, but WITHOUT ANY WARRANTY; without even
- * the implied warranty of MERCHANTABILITY or FITNESS FOR A PARTICULAR PURPOSE. See the GNU General
- * Public License for more details.
- * 
- * You should have received a copy of the GNU General Public License along with OpenPnP. If not, see
- * <http://www.gnu.org/licenses/>.
- * 
- * For more information about OpenPnP visit http://openpnp.org
- */
-
-package org.openpnp.machine.reference;
-
-import java.io.IOException;
-import java.util.ArrayList;
-import java.util.Arrays;
-import java.util.Collections;
-import java.util.List;
-
-import javax.swing.Action;
-
-import org.openpnp.ConfigurationListener;
-import org.openpnp.gui.support.PropertySheetWizardAdapter;
-import org.openpnp.gui.support.Wizard;
-import org.openpnp.machine.reference.camera.ImageCamera;
-import org.openpnp.machine.reference.camera.OnvifIPCamera;
-import org.openpnp.machine.reference.camera.OpenCvCamera;
-import org.openpnp.machine.reference.camera.OpenPnpCaptureCamera;
-import org.openpnp.machine.reference.camera.SimulatedUpCamera;
-import org.openpnp.machine.reference.camera.SwitcherCamera;
-import org.openpnp.machine.reference.camera.Webcams;
-import org.openpnp.machine.reference.driver.NullDriver;
-import org.openpnp.machine.reference.feeder.AdvancedLoosePartFeeder;
-import org.openpnp.machine.reference.feeder.ReferenceAutoFeeder;
-import org.openpnp.machine.reference.feeder.ReferenceDragFeeder;
-import org.openpnp.machine.reference.feeder.ReferenceLoosePartFeeder;
-import org.openpnp.machine.reference.feeder.ReferenceRotatedTrayFeeder;
-import org.openpnp.machine.reference.feeder.ReferenceSlotAutoFeeder;
-import org.openpnp.machine.reference.feeder.ReferenceStripFeeder;
-import org.openpnp.machine.reference.feeder.ReferenceTrayFeeder;
-import org.openpnp.machine.reference.feeder.ReferenceTubeFeeder;
-import org.openpnp.machine.reference.psh.ActuatorsPropertySheetHolder;
-import org.openpnp.machine.reference.psh.CamerasPropertySheetHolder;
-import org.openpnp.machine.reference.psh.NozzleTipsPropertySheetHolder;
-import org.openpnp.machine.reference.psh.SignalersPropertySheetHolder;
-import org.openpnp.machine.reference.signaler.ActuatorSignaler;
-import org.openpnp.machine.reference.signaler.SoundSignaler;
-import org.openpnp.machine.reference.vision.ReferenceBottomVision;
-import org.openpnp.machine.reference.vision.ReferenceFiducialLocator;
-import org.openpnp.machine.reference.wizards.ReferenceMachineConfigurationWizard;
-import org.openpnp.model.Configuration;
-import org.openpnp.spi.Actuator;
-import org.openpnp.spi.Camera;
-import org.openpnp.spi.Feeder;
-import org.openpnp.spi.FiducialLocator;
-import org.openpnp.spi.Head;
-import org.openpnp.spi.Nozzle;
-import org.openpnp.spi.PartAlignment;
-import org.openpnp.spi.PnpJobProcessor;
-import org.openpnp.spi.PropertySheetHolder;
-import org.openpnp.spi.Signaler;
-import org.openpnp.spi.base.AbstractMachine;
-import org.openpnp.spi.base.SimplePropertySheetHolder;
-import org.pmw.tinylog.Logger;
-import org.simpleframework.xml.Element;
-import org.simpleframework.xml.core.Commit;
-
-public class ReferenceMachine extends AbstractMachine {
-    @Element(required = false)
-    private ReferenceDriver driver = new NullDriver();
-
-    @Element(required = false)
-    protected PnpJobProcessor pnpJobProcessor = new ReferencePnpJobProcessor();
-
-    @Element(required = false)
-    protected FiducialLocator fiducialLocator = new ReferenceFiducialLocator();
-
-    @Element(required = false)
-    private boolean homeAfterEnabled = false;
-
-    private boolean enabled;
-
-    private boolean isHomed = false;
-
-    private List<Class<? extends Feeder>> registeredFeederClasses = new ArrayList<>();
-
-    @Commit
-    protected void commit() {
-        super.commit();
-    }
-
-    public ReferenceDriver getDriver() {
-        return driver;
-    }
-
-    public void setDriver(ReferenceDriver driver) throws Exception {
-        if (driver != this.driver) {
-            setEnabled(false);
-            close();
-        }
-        this.driver = driver;
-    }
-
-    public ReferenceMachine() {
-        Configuration.get()
-                     .addListener(new ConfigurationListener.Adapter() {
-
-                         @Override
-                         public void configurationLoaded(Configuration configuration)
-                                 throws Exception {
-                             if (partAlignments.isEmpty()) {
-                                 partAlignments.add(new ReferenceBottomVision());
-                             }
-                         }
-                     });
-    }
-
-    @Override
-    public boolean isEnabled() {
-        return enabled;
-    }
-
-    @Override
-    public void setEnabled(boolean enabled) throws Exception {
-        Logger.debug("setEnabled({})", enabled);
-        if (enabled) {
-            try {
-                driver.setEnabled(true);
-                this.enabled = true;
-            }
-            catch (Exception e) {
-                fireMachineEnableFailed(e.getMessage());
-                throw e;
-            }
-            fireMachineEnabled();
-        }
-        else {
-            try {
-                driver.setEnabled(false);
-                this.enabled = false;
-            }
-            catch (Exception e) {
-                fireMachineDisableFailed(e.getMessage());
-                throw e;
-            }
-            fireMachineDisabled("User requested stop.");
-
-            // remove homed-flag if machine is disabled
-            this.setHomed(false);
-        }
-    }
-
-    @Override
-    public Wizard getConfigurationWizard() {
-        return new ReferenceMachineConfigurationWizard(this);
-    }
-
-    @Override
-    public String getPropertySheetHolderTitle() {
-        return getClass().getSimpleName();
-    }
-
-    @Override
-    public PropertySheetHolder[] getChildPropertySheetHolders() {
-        ArrayList<PropertySheetHolder> children = new ArrayList<>();
-        children.add(new SignalersPropertySheetHolder(this, "Signalers", getSignalers(), null));
-        children.add(new SimplePropertySheetHolder("Feeders", getFeeders()));
-        children.add(new SimplePropertySheetHolder("Heads", getHeads()));
-        children.add(new NozzleTipsPropertySheetHolder("Nozzle Tips", getNozzleTips(), null));
-        children.add(new CamerasPropertySheetHolder(null, "Cameras", getCameras(), null));
-        children.add(new ActuatorsPropertySheetHolder(null, "Actuators", getActuators(), null));
-        children.add(
-                new SimplePropertySheetHolder("Driver", Collections.singletonList(getDriver())));
-        children.add(new SimplePropertySheetHolder("Job Processors",
-                Arrays.asList(getPnpJobProcessor())));
-
-        List<PropertySheetHolder> vision = new ArrayList<>();
-        for (PartAlignment alignment : getPartAlignments()) {
-            vision.add(alignment);
-        }
-        vision.add(getFiducialLocator());
-        children.add(new SimplePropertySheetHolder("Vision", vision));
-        return children.toArray(new PropertySheetHolder[] {});
-    }
-
-    @Override
-    public Action[] getPropertySheetHolderActions() {
-        return null;
-    }
-
-    @Override
-    public PropertySheet[] getPropertySheets() {
-        return new PropertySheet[] {new PropertySheetWizardAdapter(getConfigurationWizard())};
-    }
-
-    public void registerFeederClass(Class<? extends Feeder> cls) {
-        registeredFeederClasses.add(cls);
-    }
-
-    @Override
-    public List<Class<? extends Feeder>> getCompatibleFeederClasses() {
-        List<Class<? extends Feeder>> l = new ArrayList<>();
-        l.add(ReferenceStripFeeder.class);
-        l.add(ReferenceTrayFeeder.class);
-        l.add(ReferenceRotatedTrayFeeder.class);
-        l.add(ReferenceDragFeeder.class);
-        l.add(ReferenceTubeFeeder.class);
-        l.add(ReferenceAutoFeeder.class);
-        l.add(ReferenceSlotAutoFeeder.class);
-        l.add(ReferenceLoosePartFeeder.class);
-        l.add(AdvancedLoosePartFeeder.class);
-        l.addAll(registeredFeederClasses);
-        return l;
-    }
-
-    @Override
-    public List<Class<? extends Camera>> getCompatibleCameraClasses() {
-        List<Class<? extends Camera>> l = new ArrayList<>();
-        l.add(OpenPnpCaptureCamera.class);
-        l.add(OpenCvCamera.class);
-        l.add(Webcams.class);
-        l.add(OnvifIPCamera.class);
-        l.add(ImageCamera.class);
-        l.add(SwitcherCamera.class);
-        l.add(SimulatedUpCamera.class);
-        return l;
-    }
-
-    @Override
-    public List<Class<? extends Nozzle>> getCompatibleNozzleClasses() {
-        List<Class<? extends Nozzle>> l = new ArrayList<>();
-        l.add(ReferenceNozzle.class);
-        l.add(ContactProbeNozzle.class);
-        return l;
-    }
-
-    @Override
-    public List<Class<? extends Actuator>> getCompatibleActuatorClasses() {
-        List<Class<? extends Actuator>> l = new ArrayList<>();
-        l.add(ReferenceActuator.class);
-        l.add(HttpActuator.class);
-        return l;
-    }
-
-    @Override
-    public List<Class<? extends Signaler>> getCompatibleSignalerClasses() {
-        List<Class<? extends Signaler>> l = new ArrayList<>();
-        l.add(SoundSignaler.class);
-        l.add(ActuatorSignaler.class);
-        return l;
-    }
-
-    private List<Class<? extends PartAlignment>> registeredAlignmentClasses = new ArrayList<>();
-
-    @Override
-    public void home() throws Exception {
-        Logger.debug("homing machine");
-        
-        // if one rehomes, the isHomed flag has to be removed
-        this.setHomed(false);
-        
-        super.home();
-
-        try {
-            Configuration.get().getScripting().on("Machine.AfterHoming", null);
-        }
-        catch (Exception e) {
-            Logger.warn(e);
-        }
-
-        // if homing went well, set machine homed-flag true
-        this.setHomed(true);     
-    }
-
-    @Override
-    public void close() throws IOException {
-        try {
-            driver.close();
-        }
-        catch (Exception e) {
-            e.printStackTrace();
-        }
-        for (Camera camera : getCameras()) {
-            try {
-                camera.close();
-            }
-            catch (Exception e) {
-                e.printStackTrace();
-            }
-        }
-        for (Head head : getHeads()) {
-            for (Camera camera : head.getCameras()) {
-                try {
-                    camera.close();
-                }
-                catch (Exception e) {
-                    e.printStackTrace();
-                }
-            }
-        }
-    }
-
-    @Override
-    public FiducialLocator getFiducialLocator() {
-        return fiducialLocator;
-    }
-
-    @Override
-    public PnpJobProcessor getPnpJobProcessor() {
-        return pnpJobProcessor;
-    }
-
-    public boolean getHomeAfterEnabled() {
-        return homeAfterEnabled;
-    }
-
-    public void setHomeAfterEnabled(boolean newValue) {
-        this.homeAfterEnabled = newValue;
-    }
-
-    @Override
-    public boolean isHomed() {
-        return this.isHomed;
-    }
-
-    @Override
-    public void setHomed(boolean isHomed) {
-        Logger.debug("setHomed({})", isHomed);
-        this.isHomed = isHomed;
-        firePropertyChange("homed", null, this.isHomed);
-    }
-}
->>>>>>> eec6b138
+/*
+ * Copyright (C) 2011 Jason von Nieda <jason@vonnieda.org>
+ * 
+ * This file is part of OpenPnP.
+ * 
+ * OpenPnP is free software: you can redistribute it and/or modify it under the terms of the GNU
+ * General Public License as published by the Free Software Foundation, either version 3 of the
+ * License, or (at your option) any later version.
+ * 
+ * OpenPnP is distributed in the hope that it will be useful, but WITHOUT ANY WARRANTY; without even
+ * the implied warranty of MERCHANTABILITY or FITNESS FOR A PARTICULAR PURPOSE. See the GNU General
+ * Public License for more details.
+ * 
+ * You should have received a copy of the GNU General Public License along with OpenPnP. If not, see
+ * <http://www.gnu.org/licenses/>.
+ * 
+ * For more information about OpenPnP visit http://openpnp.org
+ */
+
+package org.openpnp.machine.reference;
+
+import java.io.IOException;
+import java.util.ArrayList;
+import java.util.Arrays;
+import java.util.Collections;
+import java.util.List;
+
+import javax.swing.Action;
+
+import org.openpnp.ConfigurationListener;
+import org.openpnp.gui.support.PropertySheetWizardAdapter;
+import org.openpnp.gui.support.Wizard;
+import org.openpnp.machine.reference.camera.ImageCamera;
+import org.openpnp.machine.reference.camera.OnvifIPCamera;
+import org.openpnp.machine.reference.camera.OpenCvCamera;
+import org.openpnp.machine.reference.camera.OpenPnpCaptureCamera;
+import org.openpnp.machine.reference.camera.SimulatedUpCamera;
+import org.openpnp.machine.reference.camera.SwitcherCamera;
+import org.openpnp.machine.reference.camera.Webcams;
+import org.openpnp.machine.reference.driver.NullDriver;
+import org.openpnp.machine.reference.feeder.AdvancedLoosePartFeeder;
+import org.openpnp.machine.reference.feeder.BlindsFeeder;
+import org.openpnp.machine.reference.feeder.ReferenceAutoFeeder;
+import org.openpnp.machine.reference.feeder.ReferenceDragFeeder;
+import org.openpnp.machine.reference.feeder.ReferenceLoosePartFeeder;
+import org.openpnp.machine.reference.feeder.ReferenceRotatedTrayFeeder;
+import org.openpnp.machine.reference.feeder.ReferenceSlotAutoFeeder;
+import org.openpnp.machine.reference.feeder.ReferenceStripFeeder;
+import org.openpnp.machine.reference.feeder.ReferenceTrayFeeder;
+import org.openpnp.machine.reference.feeder.ReferenceTubeFeeder;
+import org.openpnp.machine.reference.psh.ActuatorsPropertySheetHolder;
+import org.openpnp.machine.reference.psh.CamerasPropertySheetHolder;
+import org.openpnp.machine.reference.psh.NozzleTipsPropertySheetHolder;
+import org.openpnp.machine.reference.psh.SignalersPropertySheetHolder;
+import org.openpnp.machine.reference.signaler.ActuatorSignaler;
+import org.openpnp.machine.reference.signaler.SoundSignaler;
+import org.openpnp.machine.reference.vision.ReferenceBottomVision;
+import org.openpnp.machine.reference.vision.ReferenceFiducialLocator;
+import org.openpnp.machine.reference.wizards.ReferenceMachineConfigurationWizard;
+import org.openpnp.model.Configuration;
+import org.openpnp.spi.Actuator;
+import org.openpnp.spi.Camera;
+import org.openpnp.spi.Feeder;
+import org.openpnp.spi.FiducialLocator;
+import org.openpnp.spi.Head;
+import org.openpnp.spi.Nozzle;
+import org.openpnp.spi.PartAlignment;
+import org.openpnp.spi.PnpJobProcessor;
+import org.openpnp.spi.PropertySheetHolder;
+import org.openpnp.spi.Signaler;
+import org.openpnp.spi.base.AbstractMachine;
+import org.openpnp.spi.base.SimplePropertySheetHolder;
+import org.pmw.tinylog.Logger;
+import org.simpleframework.xml.Element;
+import org.simpleframework.xml.core.Commit;
+
+public class ReferenceMachine extends AbstractMachine {
+    @Element(required = false)
+    private ReferenceDriver driver = new NullDriver();
+
+    @Element(required = false)
+    protected PnpJobProcessor pnpJobProcessor = new ReferencePnpJobProcessor();
+
+    @Element(required = false)
+    protected FiducialLocator fiducialLocator = new ReferenceFiducialLocator();
+
+    @Element(required = false)
+    private boolean homeAfterEnabled = false;
+
+    private boolean enabled;
+
+    private boolean isHomed = false;
+
+    private List<Class<? extends Feeder>> registeredFeederClasses = new ArrayList<>();
+
+    @Commit
+    protected void commit() {
+        super.commit();
+    }
+
+    public ReferenceDriver getDriver() {
+        return driver;
+    }
+
+    public void setDriver(ReferenceDriver driver) throws Exception {
+        if (driver != this.driver) {
+            setEnabled(false);
+            close();
+        }
+        this.driver = driver;
+    }
+
+    public ReferenceMachine() {
+        Configuration.get()
+                     .addListener(new ConfigurationListener.Adapter() {
+
+                         @Override
+                         public void configurationLoaded(Configuration configuration)
+                                 throws Exception {
+                             if (partAlignments.isEmpty()) {
+                                 partAlignments.add(new ReferenceBottomVision());
+                             }
+                         }
+                     });
+    }
+
+    @Override
+    public boolean isEnabled() {
+        return enabled;
+    }
+
+    @Override
+    public void setEnabled(boolean enabled) throws Exception {
+        Logger.debug("setEnabled({})", enabled);
+        if (enabled) {
+            try {
+                driver.setEnabled(true);
+                this.enabled = true;
+            }
+            catch (Exception e) {
+                fireMachineEnableFailed(e.getMessage());
+                throw e;
+            }
+            fireMachineEnabled();
+        }
+        else {
+            try {
+                driver.setEnabled(false);
+                this.enabled = false;
+            }
+            catch (Exception e) {
+                fireMachineDisableFailed(e.getMessage());
+                throw e;
+            }
+            fireMachineDisabled("User requested stop.");
+
+            // remove homed-flag if machine is disabled
+            this.setHomed(false);
+        }
+    }
+
+    @Override
+    public Wizard getConfigurationWizard() {
+        return new ReferenceMachineConfigurationWizard(this);
+    }
+
+    @Override
+    public String getPropertySheetHolderTitle() {
+        return getClass().getSimpleName();
+    }
+
+    @Override
+    public PropertySheetHolder[] getChildPropertySheetHolders() {
+        ArrayList<PropertySheetHolder> children = new ArrayList<>();
+        children.add(new SignalersPropertySheetHolder(this, "Signalers", getSignalers(), null));
+        children.add(new SimplePropertySheetHolder("Feeders", getFeeders()));
+        children.add(new SimplePropertySheetHolder("Heads", getHeads()));
+        children.add(new NozzleTipsPropertySheetHolder("Nozzle Tips", getNozzleTips(), null));
+        children.add(new CamerasPropertySheetHolder(null, "Cameras", getCameras(), null));
+        children.add(new ActuatorsPropertySheetHolder(null, "Actuators", getActuators(), null));
+        children.add(
+                new SimplePropertySheetHolder("Driver", Collections.singletonList(getDriver())));
+        children.add(new SimplePropertySheetHolder("Job Processors",
+                Arrays.asList(getPnpJobProcessor())));
+
+        List<PropertySheetHolder> vision = new ArrayList<>();
+        for (PartAlignment alignment : getPartAlignments()) {
+            vision.add(alignment);
+        }
+        vision.add(getFiducialLocator());
+        children.add(new SimplePropertySheetHolder("Vision", vision));
+        return children.toArray(new PropertySheetHolder[] {});
+    }
+
+    @Override
+    public Action[] getPropertySheetHolderActions() {
+        return null;
+    }
+
+    @Override
+    public PropertySheet[] getPropertySheets() {
+        return new PropertySheet[] {new PropertySheetWizardAdapter(getConfigurationWizard())};
+    }
+
+    public void registerFeederClass(Class<? extends Feeder> cls) {
+        registeredFeederClasses.add(cls);
+    }
+
+    @Override
+    public List<Class<? extends Feeder>> getCompatibleFeederClasses() {
+        List<Class<? extends Feeder>> l = new ArrayList<>();
+        l.add(ReferenceStripFeeder.class);
+        l.add(ReferenceTrayFeeder.class);
+        l.add(ReferenceRotatedTrayFeeder.class);
+        l.add(ReferenceDragFeeder.class);
+        l.add(ReferenceTubeFeeder.class);
+        l.add(ReferenceAutoFeeder.class);
+        l.add(ReferenceSlotAutoFeeder.class);
+        l.add(ReferenceLoosePartFeeder.class);
+        l.add(AdvancedLoosePartFeeder.class);
+        l.add(BlindsFeeder.class);
+        l.addAll(registeredFeederClasses);
+        return l;
+    }
+
+    @Override
+    public List<Class<? extends Camera>> getCompatibleCameraClasses() {
+        List<Class<? extends Camera>> l = new ArrayList<>();
+        l.add(OpenPnpCaptureCamera.class);
+        l.add(OpenCvCamera.class);
+        l.add(Webcams.class);
+        l.add(OnvifIPCamera.class);
+        l.add(ImageCamera.class);
+        l.add(SwitcherCamera.class);
+        l.add(SimulatedUpCamera.class);
+        return l;
+    }
+
+    @Override
+    public List<Class<? extends Nozzle>> getCompatibleNozzleClasses() {
+        List<Class<? extends Nozzle>> l = new ArrayList<>();
+        l.add(ReferenceNozzle.class);
+        l.add(ContactProbeNozzle.class);
+        return l;
+    }
+
+    @Override
+    public List<Class<? extends Actuator>> getCompatibleActuatorClasses() {
+        List<Class<? extends Actuator>> l = new ArrayList<>();
+        l.add(ReferenceActuator.class);
+        l.add(HttpActuator.class);
+        return l;
+    }
+
+    @Override
+    public List<Class<? extends Signaler>> getCompatibleSignalerClasses() {
+        List<Class<? extends Signaler>> l = new ArrayList<>();
+        l.add(SoundSignaler.class);
+        l.add(ActuatorSignaler.class);
+        return l;
+    }
+
+    private List<Class<? extends PartAlignment>> registeredAlignmentClasses = new ArrayList<>();
+
+    @Override
+    public void home() throws Exception {
+        Logger.debug("homing machine");
+        
+        // if one rehomes, the isHomed flag has to be removed
+        this.setHomed(false);
+        
+        super.home();
+
+        try {
+            Configuration.get().getScripting().on("Machine.AfterHoming", null);
+        }
+        catch (Exception e) {
+            Logger.warn(e);
+        }
+
+        // if homing went well, set machine homed-flag true
+        this.setHomed(true);     
+    }
+
+    @Override
+    public void close() throws IOException {
+        try {
+            driver.close();
+        }
+        catch (Exception e) {
+            e.printStackTrace();
+        }
+        for (Camera camera : getCameras()) {
+            try {
+                camera.close();
+            }
+            catch (Exception e) {
+                e.printStackTrace();
+            }
+        }
+        for (Head head : getHeads()) {
+            for (Camera camera : head.getCameras()) {
+                try {
+                    camera.close();
+                }
+                catch (Exception e) {
+                    e.printStackTrace();
+                }
+            }
+        }
+    }
+
+    @Override
+    public FiducialLocator getFiducialLocator() {
+        return fiducialLocator;
+    }
+
+    @Override
+    public PnpJobProcessor getPnpJobProcessor() {
+        return pnpJobProcessor;
+    }
+
+    public boolean getHomeAfterEnabled() {
+        return homeAfterEnabled;
+    }
+
+    public void setHomeAfterEnabled(boolean newValue) {
+        this.homeAfterEnabled = newValue;
+    }
+
+    @Override
+    public boolean isHomed() {
+        return this.isHomed;
+    }
+
+    @Override
+    public void setHomed(boolean isHomed) {
+        Logger.debug("setHomed({})", isHomed);
+        this.isHomed = isHomed;
+        firePropertyChange("homed", null, this.isHomed);
+    }
+}