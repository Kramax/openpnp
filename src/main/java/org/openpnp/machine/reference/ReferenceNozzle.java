--- conflicted
+++ resolved
@@ -330,30 +330,27 @@
         ReferenceNozzleTip nt = (ReferenceNozzleTip) nozzleTip;
 
         if (changerEnabled) {
-            double speed = getHead().getMachine().getSpeed();
 
             unloadNozzleTip();
-<<<<<<< HEAD
             if (!nt.isUnloadedNozzleTipStandin()) {
 
                 Logger.debug("{}.loadNozzleTip({}): Start", getName(), nozzleTip.getName());
-=======
-            Logger.debug("{}.loadNozzleTip({}): Start", getName(), nozzleTip.getName());
-            
-            try {
-                Map<String, Object> globals = new HashMap<>();
-                globals.put("head", getHead());
-                globals.put("nozzle", this);
-                globals.put("nozzleTip", nt);
-                Configuration.get()
-                             .getScripting()
-                             .on("NozzleTip.BeforeLoad", globals);
-            }
-            catch (Exception e) {
-                Logger.warn(e);
-            }
->>>>>>> b88d871d
-
+
+                try {
+                    Map<String, Object> globals = new HashMap<>();
+                    globals.put("head", getHead());
+                    globals.put("nozzle", this);
+                    globals.put("nozzleTip", nt);
+                    Configuration.get()
+                                 .getScripting()
+                                 .on("NozzleTip.BeforeLoad", globals);
+                }
+                catch (Exception e) {
+                    Logger.warn(e);
+                }
+
+                double speed = getHead().getMachine().getSpeed();
+                
                 Logger.debug("{}.loadNozzleTip({}): moveTo Start Location",
                         new Object[] {getName(), nozzleTip.getName()});
                 MovableUtils.moveToLocationAtSafeZ(this, nt.getChangerStartLocation(), speed);
@@ -373,18 +370,18 @@
 
                 Logger.debug("{}.loadNozzleTip({}): Finished",
                         new Object[] {getName(), nozzleTip.getName()});
-            }
-
-            try {
-                Map<String, Object> globals = new HashMap<>();
-                globals.put("head", getHead());
-                globals.put("nozzle", this);
-                Configuration.get()
-                .getScripting()
-                .on("NozzleTip.Loaded", globals);
-            }
-            catch (Exception e) {
-                Logger.warn(e);
+
+                try {
+                    Map<String, Object> globals = new HashMap<>();
+                    globals.put("head", getHead());
+                    globals.put("nozzle", this);
+                    Configuration.get()
+                    .getScripting()
+                    .on("NozzleTip.Loaded", globals);
+                }
+                catch (Exception e) {
+                    Logger.warn(e);
+                }
             }
         }
 
@@ -409,36 +406,32 @@
             return;
         }
 
-        double speed = getHead().getMachine().getSpeed();
-
-        Logger.debug("{}.unloadNozzleTip(): Start", getName());
         ReferenceNozzleTip nt = (ReferenceNozzleTip) nozzleTip;
 
-<<<<<<< HEAD
         if (!nt.isUnloadedNozzleTipStandin()) {
+            Logger.debug("{}.unloadNozzleTip(): Start", getName());
+
+            if (changerEnabled) {
+                 try {
+                    Map<String, Object> globals = new HashMap<>();
+                    globals.put("head", getHead());
+                    globals.put("nozzle", this);
+                    globals.put("nozzleTip", nt);
+                    Configuration.get()
+                    .getScripting()
+                    .on("NozzleTip.BeforeUnload", globals);
+                }
+                catch (Exception e) {
+                    Logger.warn(e);
+                }
+            }
+
+            double speed = getHead().getMachine().getSpeed();
+
             Logger.debug("{}.unloadNozzleTip(): moveTo End Location", getName());
             MovableUtils.moveToLocationAtSafeZ(this, nt.getChangerEndLocation(), speed);
-        }
-=======
-        try {
-            Map<String, Object> globals = new HashMap<>();
-            globals.put("head", getHead());
-            globals.put("nozzle", this);
-            globals.put("nozzleTip", nt);
-            Configuration.get()
-                         .getScripting()
-                         .on("NozzleTip.BeforeUnload", globals);
-        }
-        catch (Exception e) {
-            Logger.warn(e);
-        }
-
-        Logger.debug("{}.unloadNozzleTip(): moveTo End Location", getName());
-        MovableUtils.moveToLocationAtSafeZ(this, nt.getChangerEndLocation(), speed);
->>>>>>> b88d871d
-
-        if (changerEnabled) {
-            if (!nt.isUnloadedNozzleTipStandin()) {
+
+            if (changerEnabled) {
                 Logger.debug("{}.unloadNozzleTip(): moveTo Mid Location 2", getName());
                 moveTo(nt.getChangerMidLocation2(), nt.getChangerMid2ToEndSpeed() * speed);
 
@@ -450,17 +443,18 @@
                 moveToSafeZ(getHead().getMachine().getSpeed());
 
                 Logger.debug("{}.unloadNozzleTip(): Finished", getName());
-            }
-            try {
-                Map<String, Object> globals = new HashMap<>();
-                globals.put("head", getHead());
-                globals.put("nozzle", this);
-                Configuration.get()
-                .getScripting()
-                .on("NozzleTip.Unloaded", globals);
-            }
-            catch (Exception e) {
-                Logger.warn(e);
+
+                try {
+                    Map<String, Object> globals = new HashMap<>();
+                    globals.put("head", getHead());
+                    globals.put("nozzle", this);
+                    Configuration.get()
+                    .getScripting()
+                    .on("NozzleTip.Unloaded", globals);
+                }
+                catch (Exception e) {
+                    Logger.warn(e);
+                }
             }
         }
 
