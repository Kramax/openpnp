--- conflicted
+++ resolved
@@ -11,12 +11,9 @@
 
 import org.opencv.core.Mat;
 import org.openpnp.model.LengthUnit;
-<<<<<<< HEAD
 import org.openpnp.vision.pipeline.ui.PipelinePropertySheetTable;
-=======
 import org.openpnp.vision.FluentCv;
 import org.openpnp.vision.FluentCv.ColorSpace;
->>>>>>> 232898ca
 import org.simpleframework.xml.Attribute;
 
 /**
@@ -173,42 +170,32 @@
         final public long processingTimeNs;
         final public ColorSpace colorSpace;
 
-<<<<<<< HEAD
-        public Result(Mat image, Object model, long processingTimeNs, CvStage stage) {
+        public Result(Mat image, ColorSpace colorSpace, Object model, long processingTimeNs, CvStage stage) {
             this.image = image;
             this.model = model;
             this.processingTimeNs = processingTimeNs;
             this.stage = stage;
-=======
-        public Result(Mat image, ColorSpace colorSpace, Object model, long processingTimeNs) {
-            this.image = image;
-            this.model = model;
-            this.processingTimeNs = processingTimeNs;
             this.colorSpace = colorSpace;
         }
 
         public Result(Mat image, Object model, long processingTimeNs) {
-            this(image, null, model, processingTimeNs);
+            this(image, null, model, processingTimeNs, null);
         }
 
         public Result(Mat image, ColorSpace colorSpace, Object model) {
-            this(image, colorSpace, model, 0);
->>>>>>> 232898ca
-        }
-
-        public Result(Mat image, Object model, long processingTimeNs) {
-            this(image, model, processingTimeNs, null);
-        }
+            this(image, colorSpace, model, 0, null);
+        }
+
         public Result(Mat image, Object model) {
-            this(image, null, model, 0);
+            this(image, null, model);
         }
 
         public Result(Mat image, ColorSpace colorSpace) {
-            this(image, colorSpace, null, 0);
+            this(image, colorSpace, null);
         }
 
         public Result(Mat image) {
-            this(image, null, null, 0);
+            this(image, null);
         }
         
         public Mat getImage() {
@@ -219,11 +206,14 @@
             return model;
         }
 
-<<<<<<< HEAD
+        public ColorSpace getColorSpace() {
+            return colorSpace;
+        }
+
         public CvStage getStage() {
             return stage;
         }
-        
+
         public String getName() {
             if (stage != null) {
                 return stage.getName();
@@ -261,10 +251,6 @@
                 throw new Exception("Pipeline stage \""+getName()+"\" returned a "+list.get(0).getClass().getSimpleName()+" list but expected a "+expectedElementClass.getSimpleName()+" list.");
             }
             return (List<T>)list;
-=======
-        public ColorSpace getColorSpace() {
-            return colorSpace;
->>>>>>> 232898ca
         }
 
         public static class Circle {
