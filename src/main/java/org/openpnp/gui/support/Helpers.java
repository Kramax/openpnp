--- conflicted
+++ resolved
@@ -68,7 +68,6 @@
         index = table.convertRowIndexToView(index);
         table.addRowSelectionInterval(index, index);
     }
-<<<<<<< HEAD
     
     public static void selectNextTableRow(JTable table){
     	 int index = table.getSelectedRow();
@@ -85,15 +84,12 @@
          table.addRowSelectionInterval(index, index);   
     }
     
-    
-=======
     public static void selectFirstTableRow(JTable table) {
         table.clearSelection();
         int index = 0;
         index = table.convertRowIndexToView(index);
         table.addRowSelectionInterval(index, index);
     }
->>>>>>> f13bfd53
 
     /**
      * Create a unique name consisting of the prefix and an integer. The name is guaranteed to be
