--- conflicted
+++ resolved
@@ -56,7 +56,6 @@
 
     private static final String PREF_SELECTED_CAMERA_VIEW = "JobPanel.dividerPosition";
     private Preferences prefs = Preferences.userNodeForPackage(CameraPanel.class);
-    private Object savedSelection; //used to save and restore selected camera view(s)
 
     public CameraPanel() {
 		SwingUtilities.invokeLater(() -> {
@@ -151,11 +150,11 @@
      * @param camera
      * @return
      */
-    public void ensureCameraVisible(Camera camera) {
+    public CameraView ensureCameraVisible(Camera camera) {
         if (camerasCombo.getSelectedItem().equals(SHOW_ALL_ITEM_H) || camerasCombo.getSelectedItem().equals(SHOW_ALL_ITEM_V)) {
-            return;
-        }
-        setSelectedCamera(camera);
+            return getCameraView(camera);
+        }
+        return setSelectedCamera(camera);
     }
 
     public CameraView setSelectedCamera(Camera camera) {
@@ -179,7 +178,6 @@
         return cameraViews.get(camera);
     }
 
-<<<<<<< HEAD
     private void relayoutPanel() {
         selectedCameraView = null;
         camerasPanel.removeAll();
@@ -188,29 +186,6 @@
             JPanel panel = new JPanel();
             panel.setBackground(Color.black);
             camerasPanel.add(panel);
-=======
-    /**
-     * Saves the currently selected views being displayed so that they may later be restored by
-     * calling restoreSelectedViews() 
-     */
-    public void saveCurrentlySelectedViews() {
-        savedSelection = camerasCombo.getSelectedItem();
-    }
-    
-    /**
-     * Restores the views being displayed to what they were when saveCurrentlySelectedViews() was
-     * last called 
-     */
-    public void restoreSelectedViews() {
-        if (savedSelection != null) {
-            camerasCombo.setSelectedItem(savedSelection);
-        }
-    }
-    
-    private AbstractAction cameraSelectedAction = new AbstractAction("") {
-        @Override
-        public void actionPerformed(ActionEvent ev) {
->>>>>>> 9fd863ca
             selectedCameraView = null;
         }
         else if (camerasCombo.getSelectedItem().equals(SHOW_ALL_ITEM_H) || camerasCombo.getSelectedItem().equals(SHOW_ALL_ITEM_V)) {
