--- conflicted
+++ resolved
@@ -30,7 +30,6 @@
 
 import org.openpnp.Translations;
 import org.openpnp.gui.MainFrame;
-import org.openpnp.gui.support.MessageBoxes;
 import org.openpnp.model.Footprint;
 import org.openpnp.model.Footprint.Pad;
 
@@ -205,11 +204,7 @@
             reader.close();
         }
         catch (Exception e) {
-<<<<<<< HEAD
             throw new Exception(Translations.getString("KicadModImporter.LoadFile.Fail") + e.getMessage()); //$NON-NLS-1$
-=======
-            MessageBoxes.errorBox(MainFrame.get(), Translations.getString("KicadModImporter.LoadFile.Fail"), e.getMessage()); //$NON-NLS-1$
->>>>>>> 111120ee
         }
     }
 
