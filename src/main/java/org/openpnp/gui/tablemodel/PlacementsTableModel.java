--- conflicted
+++ resolved
@@ -19,11 +19,10 @@
 
 package org.openpnp.gui.tablemodel;
 
-import java.util.Locale;
+import javax.swing.table.AbstractTableModel;
 
-import javax.swing.table.AbstractTableModel;
+import org.openpnp.gui.support.LengthCellValue;
 import org.openpnp.gui.support.PartCellValue;
-import org.openpnp.gui.support.LengthCellValue;
 import org.openpnp.gui.support.RotationCellValue;
 import org.openpnp.model.Board;
 import org.openpnp.model.Board.Side;
@@ -41,16 +40,15 @@
     private String[] columnNames =
             new String[] {"Id", "Part", "Side", "X", "Y", "ø", "Type", "Status", "Glue"};
 
-<<<<<<< HEAD
     private Class[] columnTypes = new Class[] {PartCellValue.class, Part.class, Side.class,
-            LengthCellValue.class, LengthCellValue.class, RotationCellValue.class, Type.class, Status.class};
-=======
-    private Class[] columnTypes = new Class[] {String.class, Part.class, Side.class,
-            LengthCellValue.class, LengthCellValue.class, String.class, Type.class, Status.class, String.class};
->>>>>>> af7daa91
+            LengthCellValue.class, LengthCellValue.class, RotationCellValue.class, Type.class,
+            Status.class, String.class};
 
     public enum Status {
-        Ready, MissingPart, MissingFeeder, ZeroPartHeight
+        Ready,
+        MissingPart,
+        MissingFeeder,
+        ZeroPartHeight
     }
 
     private Board board;
@@ -117,18 +115,17 @@
                 placement.setLocation(location);
             }
             else if (columnIndex == 5) {
-                placement.setLocation(placement.getLocation().derive(null, null, null, Double.parseDouble(aValue.toString())));
+                placement.setLocation(placement.getLocation().derive(null, null, null,
+                        Double.parseDouble(aValue.toString())));
             }
             else if (columnIndex == 6) {
                 placement.setType((Type) aValue);
             }
             else if (columnIndex == 8) {
-                if (aValue.toString().compareTo("Yes")==0)
-                {
+                if (aValue.toString().compareTo("Yes") == 0) {
                     placement.setGlue(true);
                 }
-                else
-                {
+                else {
                     placement.setGlue(false);
                 }
             }
@@ -178,20 +175,18 @@
             case 4:
                 return new LengthCellValue(loc.getLengthY(), true);
             case 5:
-//                return String.format(Locale.US, configuration.getLengthDisplayFormat(),
-//                        loc.getRotation());
+                // return String.format(Locale.US, configuration.getLengthDisplayFormat(),
+                // loc.getRotation());
                 return new RotationCellValue(loc.getRotation(), true);
             case 6:
                 return placement.getType();
             case 7:
                 return getPlacementStatus(placement);
             case 8:
-                if(placement.getGlue())
-                {
+                if (placement.getGlue()) {
                     return "Yes";
                 }
-                else
-                {
+                else {
                     return "No";
                 }
             default:
