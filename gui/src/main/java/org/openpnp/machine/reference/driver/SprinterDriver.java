/*
 	Copyright (C) 2011 Jason von Nieda <jason@vonnieda.org>
 	
 	This file is part of OpenPnP.
 	
	OpenPnP is free software: you can redistribute it and/or modify
    it under the terms of the GNU General Public License as published by
    the Free Software Foundation, either version 3 of the License, or
    (at your option) any later version.

    OpenPnP is distributed in the hope that it will be useful,
    but WITHOUT ANY WARRANTY; without even the implied warranty of
    MERCHANTABILITY or FITNESS FOR A PARTICULAR PURPOSE.  See the
    GNU General Public License for more details.

    You should have received a copy of the GNU General Public License
    along with OpenPnP.  If not, see <http://www.gnu.org/licenses/>.
 	
 	For more information about OpenPnP visit http://openpnp.org
 */

package org.openpnp.machine.reference.driver;

import gnu.io.CommPortIdentifier;
import gnu.io.SerialPort;

import java.io.InputStream;
import java.io.OutputStream;
import java.util.ArrayList;
import java.util.List;
import java.util.Locale;
import java.util.Queue;
import java.util.concurrent.ConcurrentLinkedQueue;

import org.openpnp.ConfigurationListener;
import org.openpnp.gui.support.Wizard;
import org.openpnp.machine.reference.ReferenceActuator;
import org.openpnp.machine.reference.ReferenceDriver;
import org.openpnp.machine.reference.ReferenceHead;
import org.openpnp.machine.reference.ReferenceHeadMountable;
import org.openpnp.machine.reference.ReferenceNozzle;
import org.openpnp.model.Configuration;
import org.openpnp.model.LengthUnit;
import org.openpnp.model.Location;
import org.simpleframework.xml.Attribute;
import org.slf4j.Logger;
import org.slf4j.LoggerFactory;

/**
 * TODO: Consider adding some type of heartbeat to the firmware.  
 */

//Implemented Codes
//-------------------
//G0  -> G1
//G1  - Coordinated Movement X Y Z E
//G2  - CW ARC
//G3  - CCW ARC
//G4  - Dwell S<seconds> or P<milliseconds>
//G28 - Home all Axis
//G90 - Use Absolute Coordinates
//G91 - Use Relative Coordinates
//G92 - Set current position to cordinates given

//RepRap M Codes
//M104 - Set extruder target temp
//M105 - Read current temp
//M106 - Fan on
//M107 - Fan off
//M109 - Wait for extruder current temp to reach target temp.
//M114 - Display current position

//Custom M Codes
//M20  - List SD card
//M21  - Init SD card
//M22  - Release SD card
//M23  - Select SD file (M23 filename.g)
//M24  - Start/resume SD print
//M25  - Pause SD print
//M26  - Set SD position in bytes (M26 S12345)
//M27  - Report SD print status
//M28  - Start SD write (M28 filename.g)
//M29  - Stop SD write
// -  <filename> - Delete file on sd card
//M42  - Set output on free pins, on a non pwm pin (over pin 13 on an arduino mega) use S255 to turn it on and S0 to turn it off. Use P to decide the pin (M42 P23 S255) would turn pin 23 on
//M80  - Turn on Power Supply
//M81  - Turn off Power Supply
//M82  - Set E codes absolute (default)
//M83  - Set E codes relative while in Absolute Coordinates (G90) mode
//M84  - Disable steppers until next move, 
//      or use S<seconds> to specify an inactivity timeout, after which the steppers will be disabled.  S0 to disable the timeout.
//M85  - Set inactivity shutdown timer with parameter S<seconds>. To disable set zero (default)
//M92  - Set axis_steps_per_unit - same syntax as G92
//M93  - Send axis_steps_per_unit
//M115	- Capabilities string
//M119 - Show Endstopper State 
//M140 - Set bed target temp
//M190 - Wait for bed current temp to reach target temp.
//M201 - Set maximum acceleration in units/s^2 for print moves (M201 X1000 Y1000)
//M202 - Set maximum feedrate that your machine can sustain (M203 X200 Y200 Z300 E10000) in mm/sec
//M203 - Set temperture monitor to Sx
//M204 - Set default acceleration: S normal moves T filament only moves (M204 S3000 T7000) in mm/sec^2
//M205 - advanced settings:  minimum travel speed S=while printing T=travel only,  X=maximum xy jerk, Z=maximum Z jerk
//M206 - set additional homing offset

//M220 - set speed factor override percentage S=factor in percent 
//M221 - set extruder multiply factor S100 --> original Extrude Speed 

//M301 - Set PID parameters P I and D
//M303 - PID relay autotune S<temperature> sets the target temperature. (default target temperature = 150C)

//M400 - Finish all moves

//M500 - stores paramters in EEPROM
//M501 - reads parameters from EEPROM (if you need to reset them after you changed them temporarily).
//M502 - reverts to the default "factory settings". You still need to store them in EEPROM afterwards if you want to.
//M503 - Print settings

//Debug feature / Testing the PID for Hotend
//M601 - Show Temp jitter from Extruder (min / max value from Hotend Temperature while printing)
//M602 - Reset Temp jitter from Extruder (min / max val) --> Don't use it while Printing
//M603 - Show Free Ram

public class SprinterDriver implements ReferenceDriver, Runnable {
	private static final Logger logger = LoggerFactory.getLogger(SprinterDriver.class);
//	private static final double minimumRequiredVersion = 0.75;
	
	@Attribute
	private String portName;
	
	@Attribute
	private int baud;
	
	@Attribute(required=false)
	private int vacuumPin = 31;
	
	@Attribute(required=false)
	private boolean invertVacuum;
	
	@Attribute(required=false)
	private int actuatorPin = 33;
	
	@Attribute(required=false)
	private boolean invertActuator;
	
	@Attribute(required=false)
	private boolean homeX;
	
	@Attribute(required=false)
	private boolean homeY;
	
	@Attribute(required=false)
	private boolean homeZ;
	
	@Attribute(required=false)
	private boolean homeC;
	
    @Attribute
    private double feedRateMmPerMinute;
	
	private double x, y, z, c;
	private SerialPort serialPort;
	private InputStream input;
	private OutputStream output;
	private Thread readerThread;
	private boolean disconnectRequested;
	private Object commandLock = new Object();
	private boolean connected;
//	private double connectedVersion;
	private Queue<String> responseQueue = new ConcurrentLinkedQueue<String>();
	
	public SprinterDriver() {
	    Configuration.get().addListener(new ConfigurationListener.Adapter() {
            @Override
            public void configurationComplete(Configuration configuration)
                    throws Exception {
                connect(portName, baud);
            }
	    });
	}
	
	@Override
    public Wizard getConfigurationWizard() {
        return null;
    }

    @Override
    public void home(ReferenceHead head) throws Exception {
        if (homeX || homeY || homeZ || homeC) {
            sendCommand(String.format("G28 %s %s %s %s", homeX ? "X" : "", homeY ? "Y" : "", homeZ ? "Z" : "", homeC ? "E" : ""));
            dwell();
        }
        else {
            throw new Exception("No homing axes defined. See the homeX, homeY, homeZ and homeC parameters.");
        }
        // Reset all axes to 0. This is required so that the Head and Driver
        // stay in sync.
<<<<<<< HEAD
        sendCommand("G92 X0 Y0 Z0 E0");
        x = y = z= c = 0;
=======
        //sendCommand(String.format("M42 P%d S%d", vacpumpPin, invertVacpump ? 0 : 255)); //turn vacuum pump on
        sendCommand("G92 X0 Y0 Z0 E0");
        x = y = z = c = 0;
>>>>>>> fd29f128
    }

    @Override
    public void moveTo(ReferenceHeadMountable hm, Location location,
            double speed) throws Exception {
        location = location.subtract(hm.getHeadOffsets());

        location = location.convertToUnits(LengthUnit.Millimeters);

        double x = location.getX();
        double y = location.getY();
        double z = location.getZ();
        double c = location.getRotation();

        StringBuffer sb = new StringBuffer();
        if (!Double.isNaN(x) && x != this.x) {
            sb.append(String.format(Locale.US, "X%2.4f ", x));
        }
        if (!Double.isNaN(y) && y != this.y) {
            sb.append(String.format(Locale.US, "Y%2.4f ", y));
        }
        if (!Double.isNaN(z) && z != this.z) {
            sb.append(String.format(Locale.US, "Z%2.4f ", z));
        }
        if (!Double.isNaN(c) && c != this.c) {
            sb.append(String.format(Locale.US, "E%2.4f ", c));
        }
        if (sb.length() > 0) {
            sb.append(String.format(Locale.US, "F%2.4f ", feedRateMmPerMinute
                    * speed));
            sendCommand("G1" + sb.toString());
            dwell();
        }
        if (!Double.isNaN(x)) {
            this.x = x;
        }
        if (!Double.isNaN(y)) {
            this.y = y;
        }
        if (!Double.isNaN(z)) {
            this.z = z;
        }
        if (!Double.isNaN(c)) {
            this.c = c;
        }
    }

    @Override
    public Location getLocation(ReferenceHeadMountable hm) {
        return new Location(LengthUnit.Millimeters, x, y, z, c).add(hm.getHeadOffsets());
    }

    @Override
    public void pick(ReferenceNozzle nozzle) throws Exception {
        sendCommand(String.format("M42 P%d S%d", vacuumPin, invertVacuum ? 0 : 255));
        dwell();
    }

    @Override
    public void place(ReferenceNozzle nozzle) throws Exception {
        sendCommand(String.format("M42 P%d S%d", vacuumPin, invertVacuum ? 255 : 0));
        dwell();
    }

    @Override
    public void actuate(ReferenceActuator actuator, boolean on)
            throws Exception {
        if (actuator == null || actuator.getIndex() == 0) {
            sendCommand(String.format("M42 P%d S%d", actuatorPin, on ^ invertActuator ? 255 : 0));
            dwell();
        }
    }

    @Override
    public void actuate(ReferenceActuator actuator, double value)
            throws Exception {
        // TODO Auto-generated method stub
        
    }

    @Override
	public void setEnabled(boolean enabled) throws Exception {
		sendCommand(String.format("M84 %s", enabled ? "T" : ""));
		place(null);
		actuate(null, false);
	}

	public synchronized void connect(String portName, int baud)
			throws Exception {
		connect(CommPortIdentifier.getPortIdentifier(portName), baud);
	}

	public synchronized void connect(CommPortIdentifier commPortId, int baud)
			throws Exception {
		disconnect();

		if (commPortId.isCurrentlyOwned()) {
			throw new Exception("Port is in use.");
		}
		this.baud = baud;
		serialPort = (SerialPort) commPortId.open(this.getClass().getName(),
				2000);
		serialPort.setSerialPortParams(baud, SerialPort.DATABITS_8,
				SerialPort.STOPBITS_1, SerialPort.PARITY_NONE);
		serialPort.enableReceiveTimeout(100);
		if (!serialPort.isReceiveTimeoutEnabled()) {
			throw new Exception("Unable to enable receive timeout.");
		}
		input = serialPort.getInputStream();
		output = serialPort.getOutputStream();

		/**
		 * Connection process notes:
		 * 
		 * On some platforms, as soon as we open the serial port it will reset
		 * Sprinter and we'll start getting some data. On others, Sprinter may
		 * already be running and we will get nothing on connect.
		 */
		
		List<String> responses;
		synchronized (commandLock) {
			// Start the reader thread with the commandLock held. This will
			// keep the thread from quickly parsing any responses messages
			// and notifying before we get a chance to wait.
			readerThread = new Thread(this);
			readerThread.start();
			// Wait up to 3 seconds for Sprinter to say Hi
			// If we get anything at this point it will have been the settings
			// dump that is sent after reset.
			responses = sendCommand(null, 3000);
		}

		processConnectionResponses(responses);

		for (int i = 0; i < 5 && !connected; i++) {
			responses = sendCommand("M115", 5000);
			processConnectionResponses(responses);
		}
		
		if (!connected)  {
			throw new Error(
//				String.format("Unable to receive connection response from Sprinter. Check your port and baud rate, and that you are running at least version %f of Sprinter", 
//						minimumRequiredVersion));
				String.format("Unable to receive connection response from Sprinter. Check your port and baud rate, and that you are running the latest version of Sprinter."));
		}
		
		// TODO: Version Info
//		if (connectedVersion < minimumRequiredVersion) {
//			throw new Error(String.format("This driver requires Sprinter version %.2f or higher. You are running version %.2f", minimumRequiredVersion, connectedVersion));
//		}
		
		// We are connected to at least the minimum required version now
		// So perform some setup
		
		// Turn off the stepper drivers
		setEnabled(false);
		
		// Reset all axes to 0, in case the firmware was not reset on
		// connect.
		sendCommand("G92 X0 Y0 Z0 E0");
	}
	
	private void processConnectionResponses(List<String> responses) {
		for (String response : responses) {
			if (response.startsWith("FIRMWARE_NAME:") || response.equals("Sprinter")) {
//				String[] versionComponents = response.split(" ");
//				connectedVersion = Double.parseDouble(versionComponents[2]);
				connected = true;
//				logger.debug(String.format("Connected to Sprinter Version: %.2f", connectedVersion));
				logger.debug(String.format("Connected to Sprinter."));
			}
		}
	}

	public synchronized void disconnect() {
		disconnectRequested = true;
		connected = false;
		
		try {
			if (readerThread != null && readerThread.isAlive()) {
				readerThread.join();
			}
		}
		catch (Exception e) {
			logger.error("disconnect()", e);
		}
		if (serialPort != null) {
			serialPort.close();
		}
		disconnectRequested = false;
	}

	private List<String> sendCommand(String command) throws Exception {
		return sendCommand(command, -1);
	}
	
	private List<String> sendCommand(String command, long timeout) throws Exception {
		synchronized (commandLock) {
			if (command != null) {
				logger.debug("> " + command);
				output.write(command.getBytes());
				output.write("\n".getBytes());
			}
			long t = System.currentTimeMillis();
			if (timeout == -1) {
				commandLock.wait();
			}
			else {
				commandLock.wait(timeout);
			}
			logger.debug("Waited {} ms for command to return.", (System.currentTimeMillis() - t));
		}
		List<String> responses = drainResponseQueue();
		return responses;
	}
	
	public void run() {
		while (!disconnectRequested) {
			String line = readLine().trim();
			logger.debug("< " + line);
			responseQueue.offer(line);
			// We have a special case of accepting "start" when we are not
			// connected because Sprinter does not send an "ok" when it starts
			// up.
			if (line.equals("ok") || line.startsWith("error: ") || (!connected && line.equals("start"))) {
				// This is the end of processing for a command
				synchronized (commandLock) {
					commandLock.notify();
				}
			}
		}
	}

	/**
	 * Causes Sprinter to block until all commands are complete.
	 * @throws Exception
	 */
	private void dwell() throws Exception {
		sendCommand("M400");
	}

	private List<String> drainResponseQueue() {
		List<String> responses = new ArrayList<String>();
		String response;
		while ((response = responseQueue.poll()) != null) {
			responses.add(response);
		}
		return responses;
	}
	
	private String readLine() {
		StringBuffer line = new StringBuffer();
		try {
			while (true) {
				int ch = readChar();
				if (ch == -1) {
					return null;
				}
				else if (ch == '\n' || ch == '\r') {
					if (line.length() > 0) {
						return line.toString();
					}
				}
				else {
					line.append((char) ch);
				}
			}
		}
		catch (Exception e) {
			logger.error("readLine()", e);
		}
		return null;
	}

	private int readChar() {
		try {
			int ch = -1;
			while (ch == -1 && !disconnectRequested) {
				ch = input.read();
			}
			return ch;
		}
		catch (Exception e) {
			logger.error("readChar()", e);
			return -1;
		}
	}
}<|MERGE_RESOLUTION|>--- conflicted
+++ resolved
@@ -195,14 +195,8 @@
         }
         // Reset all axes to 0. This is required so that the Head and Driver
         // stay in sync.
-<<<<<<< HEAD
-        sendCommand("G92 X0 Y0 Z0 E0");
-        x = y = z= c = 0;
-=======
-        //sendCommand(String.format("M42 P%d S%d", vacpumpPin, invertVacpump ? 0 : 255)); //turn vacuum pump on
         sendCommand("G92 X0 Y0 Z0 E0");
         x = y = z = c = 0;
->>>>>>> fd29f128
     }
 
     @Override
